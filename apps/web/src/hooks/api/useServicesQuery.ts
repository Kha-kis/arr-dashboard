"use client";

import { useQuery } from "@tanstack/react-query";
import type { ServiceInstanceSummary } from "@arr/shared";
import { fetchServices } from "../../lib/api-client/services";
import { useCurrentUser } from "./useAuth";

interface ServicesQueryOptions {
	/**
	 * Override the default enabled behavior.
	 * By default, query is enabled when user is authenticated.
	 */
	enabled?: boolean;
}

/**
 * Hook to fetch service instances.
 * Automatically waits for user authentication before fetching.
 * This prevents race conditions where services appear as "0" during auth check.
 */
export const useServicesQuery = (options: ServicesQueryOptions = {}) => {
	const { data: currentUser, isLoading: userLoading } = useCurrentUser();

	// Default: enabled when user is authenticated and not loading
	const isEnabled = options.enabled ?? (Boolean(currentUser) && !userLoading);

	return useQuery<ServiceInstanceSummary[]>({
		queryKey: ["services"],
		queryFn: fetchServices,
		staleTime: 30 * 1000, // 30 seconds - services don't change frequently
<<<<<<< HEAD
		enabled: isEnabled,
		// Don't set initialData - let the query be in pending state until it runs
		// This prevents showing "0 instances" during the auth check
		refetchOnMount: true, // Refetch if stale, but not always
	});
};
=======
		enabled: options.enabled ?? true,
		refetchOnMount: "always", // Always refetch when component mounts
		retry: 3, // Retry failed requests
	});
>>>>>>> 080cd6e6
<|MERGE_RESOLUTION|>--- conflicted
+++ resolved
@@ -3,41 +3,17 @@
 import { useQuery } from "@tanstack/react-query";
 import type { ServiceInstanceSummary } from "@arr/shared";
 import { fetchServices } from "../../lib/api-client/services";
-import { useCurrentUser } from "./useAuth";
 
 interface ServicesQueryOptions {
-	/**
-	 * Override the default enabled behavior.
-	 * By default, query is enabled when user is authenticated.
-	 */
 	enabled?: boolean;
 }
 
-/**
- * Hook to fetch service instances.
- * Automatically waits for user authentication before fetching.
- * This prevents race conditions where services appear as "0" during auth check.
- */
-export const useServicesQuery = (options: ServicesQueryOptions = {}) => {
-	const { data: currentUser, isLoading: userLoading } = useCurrentUser();
-
-	// Default: enabled when user is authenticated and not loading
-	const isEnabled = options.enabled ?? (Boolean(currentUser) && !userLoading);
-
-	return useQuery<ServiceInstanceSummary[]>({
+export const useServicesQuery = (options: ServicesQueryOptions = {}) =>
+	useQuery<ServiceInstanceSummary[]>({
 		queryKey: ["services"],
 		queryFn: fetchServices,
 		staleTime: 30 * 1000, // 30 seconds - services don't change frequently
-<<<<<<< HEAD
-		enabled: isEnabled,
-		// Don't set initialData - let the query be in pending state until it runs
-		// This prevents showing "0 instances" during the auth check
-		refetchOnMount: true, // Refetch if stale, but not always
-	});
-};
-=======
 		enabled: options.enabled ?? true,
 		refetchOnMount: "always", // Always refetch when component mounts
 		retry: 3, // Retry failed requests
-	});
->>>>>>> 080cd6e6
+	});