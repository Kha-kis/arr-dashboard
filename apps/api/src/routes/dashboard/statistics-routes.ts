--- conflicted
+++ resolved
@@ -51,33 +51,13 @@
 							instance.label,
 							instance.baseUrl,
 						);
-<<<<<<< HEAD
-						return {
-							service: "sonarr" as const,
-							instanceId: instance.id,
-							instanceName: instance.label,
-							storageGroupId: instance.storageGroupId,
-							data,
-						};
-=======
 						return { service: "sonarr" as const, instanceId: instance.id, instanceName: instance.label, storageGroupId: instance.storageGroupId, data, error: false };
->>>>>>> 080cd6e6
 					} catch (error) {
 						request.log.error(
 							{ err: error, instance: instance.id },
 							"sonarr statistics fetch failed",
 						);
-<<<<<<< HEAD
-						return {
-							service: "sonarr" as const,
-							instanceId: instance.id,
-							instanceName: instance.label,
-							storageGroupId: instance.storageGroupId,
-							data: emptySonarrStatistics,
-						};
-=======
 						return { service: "sonarr" as const, instanceId: instance.id, instanceName: instance.label, storageGroupId: instance.storageGroupId, data: emptySonarrStatistics, error: true };
->>>>>>> 080cd6e6
 					}
 				}
 
@@ -89,33 +69,13 @@
 							instance.label,
 							instance.baseUrl,
 						);
-<<<<<<< HEAD
-						return {
-							service: "radarr" as const,
-							instanceId: instance.id,
-							instanceName: instance.label,
-							storageGroupId: instance.storageGroupId,
-							data,
-						};
-=======
 						return { service: "radarr" as const, instanceId: instance.id, instanceName: instance.label, storageGroupId: instance.storageGroupId, data, error: false };
->>>>>>> 080cd6e6
 					} catch (error) {
 						request.log.error(
 							{ err: error, instance: instance.id },
 							"radarr statistics fetch failed",
 						);
-<<<<<<< HEAD
-						return {
-							service: "radarr" as const,
-							instanceId: instance.id,
-							instanceName: instance.label,
-							storageGroupId: instance.storageGroupId,
-							data: emptyRadarrStatistics,
-						};
-=======
 						return { service: "radarr" as const, instanceId: instance.id, instanceName: instance.label, storageGroupId: instance.storageGroupId, data: emptyRadarrStatistics, error: true };
->>>>>>> 080cd6e6
 					}
 				}
 
@@ -127,31 +87,13 @@
 							instance.label,
 							instance.baseUrl,
 						);
-<<<<<<< HEAD
-						return {
-							service: "prowlarr" as const,
-							instanceId: instance.id,
-							instanceName: instance.label,
-							data,
-						};
-=======
 						return { service: "prowlarr" as const, instanceId: instance.id, instanceName: instance.label, data, error: false };
->>>>>>> 080cd6e6
 					} catch (error) {
 						request.log.error(
 							{ err: error, instance: instance.id },
 							"prowlarr statistics fetch failed",
 						);
-<<<<<<< HEAD
-						return {
-							service: "prowlarr" as const,
-							instanceId: instance.id,
-							instanceName: instance.label,
-							data: emptyProwlarrStatistics,
-						};
-=======
 						return { service: "prowlarr" as const, instanceId: instance.id, instanceName: instance.label, data: emptyProwlarrStatistics, error: true };
->>>>>>> 080cd6e6
 					}
 				}
 
@@ -257,10 +199,9 @@
 		}
 
 		// Calculate combined disk usage percentage
-		const combinedDiskUsagePercent =
-			combinedDiskTotal > 0
-				? Math.min(100, Math.max(0, (combinedDiskUsed / combinedDiskTotal) * 100))
-				: 0;
+		const combinedDiskUsagePercent = combinedDiskTotal > 0
+			? Math.min(100, Math.max(0, (combinedDiskUsed / combinedDiskTotal) * 100))
+			: 0;
 
 		const payload: DashboardStatisticsResponse = {
 			sonarr: {
@@ -276,15 +217,12 @@
 				aggregate: aggregateProwlarrStatistics(prowlarrInstances),
 			},
 			// Combined disk stats with proper cross-service storage group deduplication
-			combinedDisk:
-				combinedDiskTotal > 0
-					? {
-							diskTotal: combinedDiskTotal,
-							diskFree: combinedDiskFree,
-							diskUsed: combinedDiskUsed,
-							diskUsagePercent: combinedDiskUsagePercent,
-						}
-					: undefined,
+			combinedDisk: combinedDiskTotal > 0 ? {
+				diskTotal: combinedDiskTotal,
+				diskFree: combinedDiskFree,
+				diskUsed: combinedDiskUsed,
+				diskUsagePercent: combinedDiskUsagePercent,
+			} : undefined,
 		};
 
 		return reply.send(dashboardStatisticsResponseSchema.parse(payload));
