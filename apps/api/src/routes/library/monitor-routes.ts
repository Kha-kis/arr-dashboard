--- conflicted
+++ resolved
@@ -235,32 +235,8 @@
 		}
 
 		try {
-<<<<<<< HEAD
-			// Fetch all episodes for the series
-			const params = new URLSearchParams({ seriesId: seriesId.toString() });
-			const response = await fetcher(`/api/v3/episode?${params.toString()}`);
-			const allEpisodes = await response.json();
-
-			if (!Array.isArray(allEpisodes)) {
-				throw new Error("Invalid response from Sonarr");
-			}
-
-			// Update the monitored status for the specified episodes
-			const updates = allEpisodes
-				.filter((ep: unknown) =>
-					payload.episodeIds.includes(toNumber((ep as Record<string, unknown>)?.id) ?? -1),
-				)
-				.map((ep: unknown) => {
-					const epObj = ep as Record<string, unknown>;
-					return {
-						...epObj,
-						monitored: payload.monitored,
-					};
-				});
-=======
 			// Use SDK's episode.setMonitored method for bulk monitoring updates
 			await client.episode.setMonitored(payload.episodeIds, payload.monitored);
->>>>>>> 080cd6e6
 
 			return reply.status(204).send();
 		} catch (error) {
