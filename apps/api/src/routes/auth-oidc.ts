import type { FastifyPluginCallback } from "fastify";
import { randomBytes } from "node:crypto";
import * as oauth from "oauth4webapi";
import { z } from "zod";
import { OIDCProvider } from "../lib/auth/oidc-provider.js";

/**
 * In-memory storage for OIDC states and nonces (production: use Redis)
 */
interface OIDCStateData {
	nonce: string;
	codeVerifier: string;
	expiresAt: number;
}

const oidcStateStore = new Map<string, OIDCStateData>();

// Clean up expired states every 5 minutes
setInterval(() => {
	const now = Date.now();
	for (const [state, data] of oidcStateStore.entries()) {
		if (data.expiresAt < now) {
			oidcStateStore.delete(state);
		}
	}
}, 5 * 60 * 1000);

const oidcCallbackSchema = z.object({
	code: z.string(),
	state: z.string(),
});

const oidcSetupSchema = z.object({
	displayName: z.string().min(1).max(100),
	clientId: z.string().min(1),
	clientSecret: z.string().min(1),
	issuer: z.string().url(),
	redirectUri: z.string().url().optional(),
	scopes: z.string().default("openid,email,profile"),
});

const authOidcRoutes: FastifyPluginCallback = (app, _opts, done) => {
	/**
	 * GET /auth/oidc/providers
	 * Returns the configured OIDC provider (if any)
	 */
	app.get("/oidc/providers", async (_request, reply) => {
		// Load the OIDC provider from database
		const dbProvider = await app.prisma.oIDCProvider.findFirst({
			where: { enabled: true },
			select: {
				displayName: true,
			},
		});

		return reply.send({
			provider: dbProvider ? { displayName: dbProvider.displayName, enabled: true } : null
		});
	});

	/**
	 * POST /auth/oidc/setup
	 * Configure OIDC provider during initial setup (only allowed when no users exist)
	 */
	app.post("/oidc/setup", async (request, reply) => {
		const parsed = oidcSetupSchema.safeParse(request.body);
		if (!parsed.success) {
			return reply.status(400).send({ error: "Invalid OIDC configuration", details: parsed.error.flatten() });
		}

		const { displayName, clientId, clientSecret, issuer, scopes } = parsed.data;

		// Auto-generate redirect URI if not provided
		// Use the request origin to detect the correct URL (works in Docker/proxy environments)
		let redirectUri = parsed.data.redirectUri;
		if (!redirectUri) {
			const protocol = request.headers['x-forwarded-proto'] || request.protocol;
			const host = request.headers['x-forwarded-host'] || request.headers.host || 'localhost:3000';
			redirectUri = `${protocol}://${host}/auth/oidc/callback`;
			request.log.info({ redirectUri, protocol, host }, "Auto-generated redirect URI from request");
		}

		try {
			// Use transaction to atomically check user count and create provider
			// This prevents race condition where two concurrent requests both see userCount === 0
			const provider = await app.prisma.$transaction(async (tx) => {
				// Check if any users exist (must be inside transaction for atomicity)
				const userCount = await tx.user.count();
				if (userCount > 0) {
					throw new Error("SETUP_CLOSED");
				}

				// Check if provider already exists (only one allowed)
				const existing = await tx.oIDCProvider.findFirst();

				if (existing) {
					throw new Error("PROVIDER_EXISTS");
				}

				// Encrypt client secret
				const { value: encryptedClientSecret, iv: clientSecretIv } = app.encryptor.encrypt(clientSecret);

				// Create OIDC provider atomically
				return await tx.oIDCProvider.create({
					data: {
						displayName,
						clientId,
						encryptedClientSecret,
						clientSecretIv,
						issuer,
						redirectUri,
						scopes,
						enabled: true,
					},
				});
			});

			return reply.status(201).send({
				success: true,
				message: "OIDC provider configured successfully",
				provider: { displayName: provider.displayName },
			});
<<<<<<< HEAD
		} catch (error: any) {
			if (error.message === "SETUP_CLOSED") {
				return reply.status(403).send({
					error: "OIDC setup is only allowed during initial setup. Use the admin panel to configure OIDC providers.",
				});
			}
			if (error.message === "PROVIDER_EXISTS") {
				return reply.status(409).send({ error: "OIDC provider already configured" });
=======
		} catch (error) {
			if (error instanceof Error) {
				if (error.message === "SETUP_CLOSED") {
					return reply.status(403).send({
						error: "OIDC setup is only allowed during initial setup. Use the admin panel to configure OIDC providers.",
					});
				}
				if (error.message === "PROVIDER_EXISTS") {
					return reply.status(409).send({ error: `OIDC provider '${type}' already configured` });
				}
>>>>>>> 69aed8b7
			}
			throw error;
		}
	});

	/**
	 * POST /auth/oidc/login
	 * Initiates OIDC login flow by generating authorization URL
	 */
	app.post("/oidc/login", async (request, reply) => {
		// Get OIDC configuration from database
		const dbProvider = await app.prisma.oIDCProvider.findFirst({
			where: { enabled: true },
		});

		if (!dbProvider) {
			return reply.status(400).send({ error: "OIDC provider not configured or disabled" });
		}

		// Decrypt client secret
		const clientSecret = app.encryptor.decrypt({
			value: dbProvider.encryptedClientSecret,
			iv: dbProvider.clientSecretIv,
		});

		const oidcProvider = new OIDCProvider({
			clientId: dbProvider.clientId,
			clientSecret,
			issuer: dbProvider.issuer,
			redirectUri: dbProvider.redirectUri,
			scopes: dbProvider.scopes,
		});

		// Generate state and nonce for CSRF protection
		const state = randomBytes(32).toString("base64url");
		const nonce = randomBytes(32).toString("base64url");

		// Generate PKCE code verifier and challenge for authorization code flow protection
		const codeVerifier = oauth.generateRandomCodeVerifier();
		const codeChallenge = await oauth.calculatePKCECodeChallenge(codeVerifier);

		// Store state with 15 minute expiration
		oidcStateStore.set(state, {
			nonce,
			codeVerifier,
			expiresAt: Date.now() + 15 * 60 * 1000,
		});

		try {
			const authorizationUrl = await oidcProvider.getAuthorizationUrl(state, nonce, codeChallenge);
			request.log.info({ authorizationUrl, redirectUri: dbProvider.redirectUri }, "Generated OIDC authorization URL");
			return reply.send({ authorizationUrl });
		} catch (error) {
			request.log.error({ err: error }, "Failed to generate OIDC authorization URL");
			return reply.status(500).send({ error: "Failed to initiate OIDC login" });
		}
	});

	/**
	 * GET /auth/oidc/callback
	 * Handles OIDC callback after user authorization
	 */
	app.get("/oidc/callback", async (request, reply) => {
		request.log.info({ hasCode: "code" in (request.query as any), url: request.url }, "OIDC callback received");

		// Check if OIDC provider returned an error
		const queryParams = request.query as Record<string, unknown>;
		if (queryParams.error) {
			const errorDescription = queryParams.error_description || 'Unknown error';
			request.log.error({ error: queryParams.error, description: errorDescription }, "OIDC provider returned error");
			return reply.status(400).send({
				error: `Authentication failed: ${queryParams.error}`,
				details: errorDescription
			});
		}

		const parsed = oidcCallbackSchema.safeParse(request.query);
		if (!parsed.success) {
			request.log.error({ errors: parsed.error.flatten(), query: request.query }, "Invalid callback parameters");
			return reply.status(400).send({ error: "Invalid callback parameters", details: parsed.error.flatten() });
		}

		const { code, state } = parsed.data;

		// Verify state to prevent CSRF and check expiration
		const storedState = oidcStateStore.get(state);
		if (!storedState || storedState.expiresAt < Date.now()) {
			// Clean up expired state if it exists
			if (storedState) {
				oidcStateStore.delete(state);
			}
			request.log.error({ state, expired: storedState ? storedState.expiresAt < Date.now() : false }, "Invalid or expired OIDC state");
			return reply.status(400).send({ error: "Invalid or expired state. Please try logging in again." });
		}

		// Remove state to prevent replay attacks
		oidcStateStore.delete(state);

		request.log.info({ hasCode: !!code }, "Processing OIDC callback");

		// Get OIDC configuration from database
		const dbProvider = await app.prisma.oIDCProvider.findFirst({
			where: { enabled: true },
		});

		if (!dbProvider) {
			return reply.status(500).send({ error: "OIDC provider configuration error" });
		}

		// Decrypt client secret
		const clientSecret = app.encryptor.decrypt({
			value: dbProvider.encryptedClientSecret,
			iv: dbProvider.clientSecretIv,
		});

		const oidcProvider = new OIDCProvider({
			clientId: dbProvider.clientId,
			clientSecret,
			issuer: dbProvider.issuer,
			redirectUri: dbProvider.redirectUri,
			scopes: dbProvider.scopes,
		});

		try {
			// Convert query object to URLSearchParams for oauth4webapi
			const queryParams = new URLSearchParams();
			for (const [key, value] of Object.entries(request.query as Record<string, string>)) {
				if (value !== undefined && value !== null) {
					queryParams.append(key, value);
				}
			}

			request.log.info({ redirectUri: dbProvider.redirectUri }, "Exchanging authorization code");

			// Exchange code for tokens (with state, nonce validation and PKCE)
			const tokenResponse = await oidcProvider.exchangeCode(
				queryParams,
				dbProvider.redirectUri,
				state,
				storedState.nonce,
				storedState.codeVerifier
			);

			if (!tokenResponse.access_token) {
				request.log.error({ tokenResponse }, "No access token in OIDC response");
				throw new Error("No access token received from OIDC provider");
			}

			request.log.info("Successfully exchanged code for tokens");

			// Extract subject from ID token for validation
			if (!tokenResponse.id_token) {
				throw new Error("No ID token received from OIDC provider");
			}
			const idTokenClaims = oidcProvider.extractIdTokenClaims(tokenResponse.id_token);
			const expectedSubject = idTokenClaims.sub as string;

			if (!expectedSubject) {
				throw new Error("ID token missing 'sub' claim");
			}

			// Get user info from provider (validates that userinfo sub matches ID token sub)
			const userInfo = await oidcProvider.getUserInfo(tokenResponse.access_token, expectedSubject);
			request.log.info({ sub: userInfo.sub }, "Retrieved user info from OIDC provider");

			// Find existing OIDC account
			let oidcAccount = await app.prisma.oIDCAccount.findUnique({
				where: {
					providerUserId: userInfo.sub,
				},
				include: { user: true },
			});

			let user: { id: string; username: string };

			if (oidcAccount) {
				// Existing OIDC account - log them in
				user = oidcAccount.user;
			} else {
				// New OIDC account - check if user is authenticated or if this is setup

				// Check if user is currently authenticated (has active session)
				const currentUser = request.currentUser;

				if (currentUser) {
					// User is logged in - link OIDC to their account
					oidcAccount = await app.prisma.oIDCAccount.create({
						data: {
							providerUserId: userInfo.sub,
							userId: currentUser.id,
						},
						include: { user: true },
					});
					user = oidcAccount.user;
				} else {
					// User is not authenticated - check if this is initial setup
					// Use transaction to atomically check user count and create user
					// This prevents race condition where two concurrent callbacks both create admin accounts
					try {
						const newUser = await app.prisma.$transaction(async (tx) => {
							// Check if any users exist (must be inside transaction for atomicity)
							const userCount = await tx.user.count();

							if (userCount > 0) {
								throw new Error("SETUP_COMPLETE");
							}

							// Initial setup - create admin account atomically
							const username = userInfo.preferred_username ?? `user_${userInfo.sub}`;

							return await tx.user.create({
								data: {
									username,
									hashedPassword: null, // OIDC-only user (no password)
									oidcAccounts: {
										create: {
											providerUserId: userInfo.sub,
										},
									},
								},
							});
						});

						user = newUser;
					} catch (error) {
						if (error instanceof Error && error.message === "SETUP_COMPLETE") {
							// Setup already completed by concurrent request
							return reply.status(401).send({
								error: "Cannot link OIDC account without authentication. Please log in first and add OIDC from settings.",
							});
						}
						throw error;
					}
				}
			}

			// Create session
			const session = await app.sessionService.createSession(user.id, true);
			app.sessionService.attachCookie(reply, session.token, true);

			// Redirect to root - Next.js middleware will redirect to dashboard if authenticated
			request.log.info({ userId: user.id, username: user.username }, "OIDC authentication successful, redirecting to root");
			return reply.redirect("/", 302);
		} catch (error: any) {
			request.log.error({ err: error, errorMessage: error?.message, errorStack: error?.stack }, "OIDC callback failed");

			// Return more specific error messages
			let errorMessage = "OIDC authentication failed";
			if (error?.message?.includes("OAuth error")) {
				errorMessage = `Authentication failed: ${error.message}`;
			} else if (error?.message?.includes("state")) {
				errorMessage = "State validation failed. Please try logging in again.";
			} else if (error?.message?.includes("nonce")) {
				errorMessage = "Nonce validation failed. Please try logging in again.";
			} else if (error?.message?.includes("code")) {
				errorMessage = "Authorization code validation failed. Please try logging in again.";
			}

			return reply.status(500).send({
				error: errorMessage,
				details: error?.message
			});
		}
	});

	done();
};

export const registerAuthOidcRoutes = authOidcRoutes;<|MERGE_RESOLUTION|>--- conflicted
+++ resolved
@@ -120,7 +120,6 @@
 				message: "OIDC provider configured successfully",
 				provider: { displayName: provider.displayName },
 			});
-<<<<<<< HEAD
 		} catch (error: any) {
 			if (error.message === "SETUP_CLOSED") {
 				return reply.status(403).send({
@@ -129,18 +128,6 @@
 			}
 			if (error.message === "PROVIDER_EXISTS") {
 				return reply.status(409).send({ error: "OIDC provider already configured" });
-=======
-		} catch (error) {
-			if (error instanceof Error) {
-				if (error.message === "SETUP_CLOSED") {
-					return reply.status(403).send({
-						error: "OIDC setup is only allowed during initial setup. Use the admin panel to configure OIDC providers.",
-					});
-				}
-				if (error.message === "PROVIDER_EXISTS") {
-					return reply.status(409).send({ error: `OIDC provider '${type}' already configured` });
-				}
->>>>>>> 69aed8b7
 			}
 			throw error;
 		}
