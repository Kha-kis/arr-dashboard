import {
	type RecommendationItem,
	recommendationsRequestSchema,
	recommendationsResponseSchema,
} from "@arr/shared";
import type { FastifyPluginCallback } from "fastify";
import { TMDBClient, type TMDBMovie, type TMDBTVShow } from "../lib/tmdb/index.js";

const recommendationsRoute: FastifyPluginCallback = (app, _opts, done) => {
	// Add authentication preHandler for all routes in this plugin
	app.addHook("preHandler", async (request, reply) => {
		if (!request.currentUser?.id) {
			return reply.status(401).send({
				success: false,
				error: "Authentication required",
			});
		}
	});

	app.get("/recommendations", async (request, reply) => {
		// Get user with TMDB API key
		const user = await app.prisma.user.findUnique({
			where: { id: request.currentUser?.id },
			select: { encryptedTmdbApiKey: true, tmdbEncryptionIv: true },
		});

		request.log.info(
			{
				userId: request.currentUser?.id,
				hasKey: !!user?.encryptedTmdbApiKey,
				hasIv: !!user?.tmdbEncryptionIv,
			},
			"TMDB key check",
		);

		if (!user?.encryptedTmdbApiKey || !user?.tmdbEncryptionIv) {
			reply.status(400);
			return reply.send({
				message: "TMDB API key not configured. Please add your TMDB API key in Settings.",
			});
		}

		// Decrypt the API key
		const tmdbApiKey = app.encryptor.decrypt({
			value: user.encryptedTmdbApiKey,
			iv: user.tmdbEncryptionIv,
		});

		const parsed = recommendationsRequestSchema.parse(request.query ?? {});

		// Create TMDB client instance
		const tmdb = new TMDBClient(tmdbApiKey, {
			imageBaseUrl: app.config.TMDB_IMAGE_BASE_URL,
		});

		try {
<<<<<<< HEAD
			let tmdbData:
				| { results: unknown[]; total_results?: number; page?: number; total_pages?: number }
				| undefined;

=======
>>>>>>> 080cd6e6
			if (parsed.mediaType === "movie") {
				// Fetch movies based on type
				let tmdbData: { results: TMDBMovie[]; total_results: number; page: number; total_pages: number };

				switch (parsed.type) {
					case "trending":
						tmdbData = await tmdb.trending.movies("week", parsed.page);
						break;
					case "popular":
						tmdbData = await tmdb.movies.popular(parsed.page);
						break;
					case "top_rated":
						tmdbData = await tmdb.movies.topRated(parsed.page);
						break;
					case "upcoming":
						tmdbData = await tmdb.movies.upcoming(parsed.page);
						break;
					default:
						tmdbData = await tmdb.trending.movies("week", parsed.page);
				}

					// Map results directly - external IDs fetched on-demand when adding to library
				const items: RecommendationItem[] = tmdbData.results.map((movie) => ({
					id: movie.id,
					tmdbId: movie.id,
					title: movie.title,
					overview: movie.overview,
					posterUrl: tmdb.getImageUrl(movie.poster_path) ?? undefined,
					backdropUrl: tmdb.getImageUrl(movie.backdrop_path, "original") ?? undefined,
					releaseDate: movie.release_date,
					rating: movie.vote_average,
					voteCount: movie.vote_count,
					popularity: movie.popularity,
				}));

				return recommendationsResponseSchema.parse({
					type: parsed.type,
					mediaType: parsed.mediaType,
					items,
					totalResults: tmdbData.total_results,
					page: tmdbData.page,
					totalPages: tmdbData.total_pages,
				});
			}

			// TV Shows
			let tmdbData: { results: TMDBTVShow[]; total_results: number; page: number; total_pages: number };

			switch (parsed.type) {
				case "trending":
					tmdbData = await tmdb.trending.tv("week", parsed.page);
					break;
				case "popular":
					tmdbData = await tmdb.tv.popular(parsed.page);
					break;
				case "top_rated":
					tmdbData = await tmdb.tv.topRated(parsed.page);
					break;
				case "airing_today":
					tmdbData = await tmdb.tv.airingToday(parsed.page);
					break;
				default:
					tmdbData = await tmdb.trending.tv("week", parsed.page);
			}

			// Map results directly - external IDs fetched on-demand when adding to library
			const items: RecommendationItem[] = tmdbData.results.map((show) => ({
				id: show.id,
				tmdbId: show.id,
				title: show.name,
				overview: show.overview,
				posterUrl: tmdb.getImageUrl(show.poster_path) ?? undefined,
				backdropUrl: tmdb.getImageUrl(show.backdrop_path, "original") ?? undefined,
				releaseDate: show.first_air_date,
				rating: show.vote_average,
				voteCount: show.vote_count,
				popularity: show.popularity,
			}));

			return recommendationsResponseSchema.parse({
				type: parsed.type,
				mediaType: parsed.mediaType,
				items,
				totalResults: tmdbData.total_results,
				page: tmdbData.page,
				totalPages: tmdbData.total_pages,
			});
		} catch (error) {
			request.log.error({ err: error }, "recommendations fetch failed");

			// Extract TMDB error message if available
			let tmdbError = "";
			if (error && typeof error === "object" && "status_message" in error) {
				tmdbError = String((error as { status_message: unknown }).status_message);
			}

			reply.status(502);
			return reply.send({
				message: tmdbError
					? `TMDB API error: ${tmdbError}`
					: "Failed to fetch recommendations from TMDB. Please check your API key.",
			});
		}
	});

	done();
};

export const registerRecommendationsRoutes = recommendationsRoute;<|MERGE_RESOLUTION|>--- conflicted
+++ resolved
@@ -54,13 +54,6 @@
 		});
 
 		try {
-<<<<<<< HEAD
-			let tmdbData:
-				| { results: unknown[]; total_results?: number; page?: number; total_pages?: number }
-				| undefined;
-
-=======
->>>>>>> 080cd6e6
 			if (parsed.mediaType === "movie") {
 				// Fetch movies based on type
 				let tmdbData: { results: TMDBMovie[]; total_results: number; page: number; total_pages: number };
