--- conflicted
+++ resolved
@@ -4,16 +4,16 @@
  * Routes for managing custom format scores across multiple templates
  */
 
-import type {
-	BulkScoreCopy,
-	BulkScoreFilters,
-	BulkScoreImport,
-	BulkScoreReset,
-	BulkScoreUpdate,
-} from "@arr/shared";
 import type { FastifyPluginCallback } from "fastify";
 import { z } from "zod";
 import { createBulkScoreManager } from "../../lib/trash-guides/bulk-score-manager.js";
+import type {
+	BulkScoreFilters,
+	BulkScoreUpdate,
+	BulkScoreCopy,
+	BulkScoreReset,
+	BulkScoreImport,
+} from "@arr/shared";
 
 // ============================================================================
 // Validation Schemas
@@ -31,13 +31,11 @@
 	version: z.string(),
 	exportedAt: z.string(),
 	serviceType: z.enum(["RADARR", "SONARR"]),
-	templates: z.array(
-		z.object({
-			templateId: z.string(),
-			templateName: z.string(),
-			scores: z.record(z.string(), z.number()),
-		}),
-	),
+	templates: z.array(z.object({
+		templateId: z.string(),
+		templateName: z.string(),
+		scores: z.record(z.string(), z.number()),
+	})),
 });
 
 const bulkScoreImportSchema = z.object({
@@ -244,17 +242,12 @@
 		};
 
 		try {
-<<<<<<< HEAD
-			const bulkScoreManager = createBulkScoreManager(app.prisma, app.encryptor);
-			const exportData = await bulkScoreManager.exportScores(userId, templateIds, serviceType);
-=======
 			const bulkScoreManager = createBulkScoreManager(app.prisma, app.arrClientFactory);
 			const exportData = await bulkScoreManager.exportScores(
 				userId,
 				templateIds,
 				serviceType,
 			);
->>>>>>> 080cd6e6
 
 			return reply.status(200).send({
 				success: true,
