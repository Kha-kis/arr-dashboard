--- conflicted
+++ resolved
@@ -5,18 +5,12 @@
  * Deploys custom formats directly without affecting quality profiles
  */
 
-import type { CustomFormatSpecification, TrashCustomFormat } from "@arr/shared";
 import type { FastifyInstance, FastifyPluginOptions } from "fastify";
 import { z } from "zod";
-import { createArrApiClient } from "../../lib/trash-guides/arr-api-client.js";
 import { createCacheManager } from "../../lib/trash-guides/cache-manager.js";
 import { createTrashFetcher } from "../../lib/trash-guides/github-fetcher.js";
-<<<<<<< HEAD
-import { transformFieldsToArray } from "../../lib/trash-guides/utils.js";
-=======
 import type { TrashCustomFormat, CustomFormatSpecification } from "@arr/shared";
 import type { SonarrClient, RadarrClient } from "arr-sdk";
->>>>>>> 080cd6e6
 
 // ============================================================================
 // Validation Schemas
@@ -27,6 +21,33 @@
 	instanceId: z.string().min(1, "instanceId is required"),
 	serviceType: z.enum(["RADARR", "SONARR"]),
 });
+
+// ============================================================================
+// Helper Functions
+// ============================================================================
+
+/**
+ * Transform specification fields from object format to array format
+ * This matches the format expected by Radarr/Sonarr API
+ */
+function transformFieldsToArray(fields: Record<string, unknown> | Array<{ name: string; value: unknown }> | null | undefined): Array<{ name: string; value: unknown }> {
+	// If fields is already an array, return it as-is
+	if (Array.isArray(fields)) {
+		return fields;
+	}
+
+	// If fields is undefined or null, return empty array
+	if (!fields) {
+		return [];
+	}
+
+	// Convert object format to array format
+	const result = Object.entries(fields).map(([name, value]) => ({
+		name,
+		value,
+	}));
+	return result;
+}
 
 // ============================================================================
 // Route Handlers
@@ -72,9 +93,9 @@
 		try {
 			// Get instance - verify ownership by including userId in where clause
 			const instance = await app.prisma.serviceInstance.findFirst({
-				where: {
-					id: instanceId,
-					userId: request.currentUser!.id,
+				where: { 
+					id: instanceId, 
+					userId: request.currentUser!.id 
 				},
 			});
 
@@ -107,7 +128,9 @@
 			}
 
 			// Filter to only requested custom formats
-			const customFormats = allCustomFormats.filter((cf) => trashIds.includes(cf.trash_id));
+			const customFormats = allCustomFormats.filter((cf) =>
+				trashIds.includes(cf.trash_id)
+			);
 
 			if (customFormats.length === 0) {
 				return reply.status(404).send({
@@ -154,15 +177,13 @@
 					const existing = existingByName.get(customFormat.name);
 
 					// Transform specifications: convert fields from object to array format
-					const specifications = (customFormat.specifications || []).map(
-						(spec: CustomFormatSpecification) => {
-							const transformedFields = transformFieldsToArray(spec.fields);
-							return {
-								...spec,
-								fields: transformedFields,
-							};
-						},
-					);
+					const specifications = (customFormat.specifications || []).map((spec: CustomFormatSpecification) => {
+						const transformedFields = transformFieldsToArray(spec.fields);
+						return {
+							...spec,
+							fields: transformedFields,
+						};
+					});
 
 					if (existing?.id) {
 						// Update existing custom format
@@ -182,14 +203,8 @@
 						// Using double type assertion to bridge the gap between TRaSH format and SDK types
 						const newCF = {
 							name: customFormat.name,
-<<<<<<< HEAD
-							includeCustomFormatWhenRenaming:
-								customFormat.includeCustomFormatWhenRenaming ?? false,
-							specifications: specifications as unknown as CustomFormatSpecification[],
-=======
 							includeCustomFormatWhenRenaming: customFormat.includeCustomFormatWhenRenaming ?? false,
 							specifications,
->>>>>>> 080cd6e6
 						};
 						await client.customFormat.create(newCF as unknown as Parameters<typeof client.customFormat.create>[0]);
 						results.created.push(customFormat.name);
@@ -228,8 +243,8 @@
 								serviceType,
 								commitHash,
 							},
-						}),
-					),
+						})
+					)
 				);
 			}
 
@@ -243,17 +258,14 @@
 					failed: results.failed,
 				});
 			}
-			return reply.status(400).send({
-				success: false,
-				created: results.created,
-				updated: results.updated,
-				failed: results.failed,
-			});
+				return reply.status(400).send({
+					success: false,
+					created: results.created,
+					updated: results.updated,
+					failed: results.failed,
+				});
 		} catch (error) {
-			app.log.error(
-				{ err: error, trashIds, instanceId, serviceType },
-				"Failed to deploy custom formats",
-			);
+			app.log.error({ err: error, trashIds, instanceId, serviceType }, "Failed to deploy custom formats");
 			return reply.status(500).send({
 				error: "DEPLOYMENT_FAILED",
 				message: error instanceof Error ? error.message : "Failed to deploy custom formats",
@@ -363,10 +375,7 @@
 				outdatedCount: updates.length,
 			});
 		} catch (error) {
-			app.log.error(
-				{ err: error, instanceId, serviceType },
-				"Failed to check standalone CF updates",
-			);
+			app.log.error({ err: error, instanceId, serviceType }, "Failed to check standalone CF updates");
 			return reply.status(500).send({
 				error: "CHECK_FAILED",
 				message: error instanceof Error ? error.message : "Failed to check for updates",
@@ -411,7 +420,10 @@
 						},
 					},
 				},
-				orderBy: [{ instanceId: "asc" }, { cfName: "asc" }],
+				orderBy: [
+					{ instanceId: "asc" },
+					{ cfName: "asc" },
+				],
 			});
 
 			return reply.send({
@@ -429,10 +441,7 @@
 				count: deployments.length,
 			});
 		} catch (error) {
-			app.log.error(
-				{ err: error, instanceId, serviceType },
-				"Failed to list standalone CF deployments",
-			);
+			app.log.error({ err: error, instanceId, serviceType }, "Failed to list standalone CF deployments");
 			return reply.status(500).send({
 				error: "LIST_FAILED",
 				message: error instanceof Error ? error.message : "Failed to list deployments",
