/**
 * Quality Profile Clone API Routes
 *
 * Routes for importing complete quality profiles from *arr instances
 */

import type {
	CompleteQualityProfile,
	CustomFormatSpecification,
	TemplateConfig,
	TrashCustomFormat,
	TrashCustomFormatGroup,
	TrashQualityProfile,
} from "@arr/shared";
import type { FastifyPluginCallback } from "fastify";
<<<<<<< HEAD
import { createInstanceFetcher } from "../../lib/arr/arr-fetcher.js";
=======
import { createProfileCloner } from "../../lib/trash-guides/profile-cloner.js";
import { SonarrClient, RadarrClient, ArrError } from "arr-sdk";
import { arrErrorToHttpStatus } from "../../lib/arr/client-factory.js";
import { createCFMatcher, type InstanceCustomFormat } from "../../lib/trash-guides/cf-matcher.js";
>>>>>>> 080cd6e6
import { createCacheManager } from "../../lib/trash-guides/cache-manager.js";
import { type InstanceCustomFormat, createCFMatcher } from "../../lib/trash-guides/cf-matcher.js";
import { createProfileCloner } from "../../lib/trash-guides/profile-cloner.js";
import { createTemplateService } from "../../lib/trash-guides/template-service.js";
import { findCutoffQualityName } from "../../lib/utils/quality-utils.js";

// ============================================================================
// ARR API Response Types
// ============================================================================

interface ArrQualityProfileResponse {
	id: number;
	name: string;
	upgradeAllowed: boolean;
	cutoff: number;
	minFormatScore: number;
	cutoffFormatScore?: number;
	minUpgradeFormatScore?: number;
	formatItems?: Array<{ format: number; score: number }>;
	items?: ArrQualityItem[];
	language?: { id: number; name: string };
}

interface ArrQualityItem {
	id?: number;
	name?: string;
	quality?: {
		id: number;
		name: string;
		source?: string;
		resolution?: number;
	};
	items?: Array<{
		id?: number;
		name?: string;
		source?: string;
		resolution?: number;
		allowed?: boolean;
		quality?: { id: number; name: string; source?: string; resolution?: number };
	}>;
	allowed: boolean;
}

interface ArrCustomFormatResponse {
	id: number;
	name: string;
	specifications?: unknown[];
	includeCustomFormatWhenRenaming?: boolean;
}

/** Extended TrashCustomFormat with trash_scores from cache data */
interface TrashCustomFormatWithScores extends TrashCustomFormat {
	trash_scores?: Record<string, number>;
}

// ============================================================================
// Routes
// ============================================================================

const profileCloneRoutes: FastifyPluginCallback = (app, opts, done) => {
	// Add authentication preHandler for all routes in this plugin
	app.addHook("preHandler", async (request, reply) => {
		if (!request.currentUser?.id) {
			return reply.status(401).send({
				success: false,
				error: "Authentication required",
			});
		}
	});

	/**
	 * POST /api/trash-guides/profile-clone/import
	 * Import complete quality profile from *arr instance
	 */
	app.post("/import", async (request, reply) => {
		const userId = request.currentUser!.id;
		const { instanceId, profileId } = request.body as {
			instanceId: string;
			profileId: number;
		};

		try {
			const profileCloner = createProfileCloner(app.prisma, app.arrClientFactory);
			const result = await profileCloner.importQualityProfile({
				instanceId,
				profileId,
				userId,
			});

			if (!result.success) {
				return reply.status(400).send({
					success: false,
					error: result.error,
				});
			}

			return reply.status(200).send({
				success: true,
				data: {
					profile: result.profile,
				},
			});
		} catch (error) {
			app.log.error(`Failed to import quality profile: ${error}`);
			return reply.status(500).send({
				success: false,
				error: error instanceof Error ? error.message : "Failed to import profile",
			});
		}
	});

	/**
	 * POST /api/trash-guides/profile-clone/preview
	 * Preview deployment of complete quality profile
	 */
	app.post("/preview", async (request, reply) => {
		const userId = request.currentUser!.id;
		const { instanceId, profile, customFormats } = request.body as {
			instanceId: string;
			profile: CompleteQualityProfile;
			customFormats: Array<{ trash_id: string; score: number }>;
		};

		try {
			const profileCloner = createProfileCloner(app.prisma, app.arrClientFactory);
			const result = await profileCloner.previewProfileDeployment(
				instanceId,
				userId,
				profile,
				customFormats,
			);

			if (!result.success) {
				return reply.status(400).send({
					success: false,
					error: result.error,
				});
			}

			return reply.status(200).send({
				success: true,
				data: result.preview,
			});
		} catch (error) {
			app.log.error(`Failed to preview profile deployment: ${error}`);
			return reply.status(500).send({
				success: false,
				error: error instanceof Error ? error.message : "Failed to preview deployment",
			});
		}
	});

	/**
	 * POST /api/trash-guides/profile-clone/deploy
	 * Deploy complete quality profile to *arr instance
	 */
	app.post("/deploy", async (request, reply) => {
		const userId = request.currentUser!.id;
		const { instanceId, profile, customFormats, profileName, existingProfileId } = request.body as {
			instanceId: string;
			profile: CompleteQualityProfile;
			customFormats: Array<{ trash_id: string; score: number }>;
			profileName: string;
			existingProfileId?: number;
		};

		try {
			const profileCloner = createProfileCloner(app.prisma, app.arrClientFactory);
			const result = await profileCloner.deployCompleteProfile(
				instanceId,
				userId,
				profile,
				customFormats,
				{
					profileName,
					existingProfileId,
				},
			);

			if (!result.success) {
				return reply.status(400).send({
					success: false,
					error: result.error,
				});
			}

			return reply.status(200).send({
				success: true,
				data: {
					profileId: result.profileId,
				},
			});
		} catch (error) {
			app.log.error(`Failed to deploy complete profile: ${error}`);
			return reply.status(500).send({
				success: false,
				error: error instanceof Error ? error.message : "Failed to deploy profile",
			});
		}
	});

	/**
	 * GET /api/trash-guides/profile-clone/profiles/:instanceId
	 * Get list of quality profiles from an instance
	 */
	app.get("/profiles/:instanceId", async (request, reply) => {
		const userId = request.currentUser!.id; // preHandler guarantees authentication
		const { instanceId } = request.params as { instanceId: string };

		try {
			// Get instance - verify ownership by including userId in where clause.
			// Including userId ensures non-owned instances return null,
			// preventing instance enumeration attacks (all non-owned instances return 404).
			const instance = await app.prisma.serviceInstance.findFirst({
				where: {
					id: instanceId,
					userId,
				},
			});

			if (!instance) {
				return reply.status(404).send({
					success: false,
					error: "Instance not found",
				});
			}

			// Create SDK client and fetch quality profiles
			const client = app.arrClientFactory.create(instance);

<<<<<<< HEAD
			const profiles = (await response.json()) as ArrQualityProfileResponse[];
=======
			// Both SonarrClient and RadarrClient have the qualityProfile API
			if (!(client instanceof SonarrClient) && !(client instanceof RadarrClient)) {
				return reply.status(400).send({
					success: false,
					error: "Invalid client type for quality profiles",
				});
			}

			const profiles = await client.qualityProfile.getAll() as ArrQualityProfileResponse[];
>>>>>>> 080cd6e6

			return reply.status(200).send({
				success: true,
				data: {
					profiles: profiles.map((p) => {
						// Resolve cutoff ID to quality name from profile items
						const cutoffName = p.cutoff ? findCutoffQualityName(p.items || [], p.cutoff) : null;
						return {
							id: p.id,
							name: p.name,
							upgradeAllowed: p.upgradeAllowed,
							cutoff: p.cutoff,
							cutoffQuality:
								cutoffName && cutoffName !== "Unknown"
									? { id: p.cutoff, name: cutoffName }
									: undefined,
							minFormatScore: p.minFormatScore,
							formatItemsCount: p.formatItems?.length || 0,
						};
					}),
				},
			});
		} catch (error) {
			app.log.error({ err: error, instanceId }, "Failed to fetch quality profiles");
			const statusCode = error instanceof ArrError ? arrErrorToHttpStatus(error) : 500;
			return reply.status(statusCode).send({
				success: false,
				error: error instanceof Error ? error.message : "Failed to fetch profiles",
			});
		}
	});

	/**
	 * GET /api/trash-guides/profile-clone/profile-details/:instanceId/:profileId
	 * Get detailed quality profile with custom formats from an instance
	 */
	app.get("/profile-details/:instanceId/:profileId", async (request, reply) => {
		const { instanceId, profileId } = request.params as {
			instanceId: string;
			profileId: string;
		};

		try {
			// Get instance - verify ownership by including userId in where clause
			const instance = await app.prisma.serviceInstance.findFirst({
				where: {
					id: instanceId,
					userId: request.currentUser!.id,
				},
			});

			if (!instance) {
				return reply.status(404).send({
					success: false,
					error: "Instance not found",
				});
			}

			// Create SDK client
			const client = app.arrClientFactory.create(instance);

			// Validate client type
			if (!(client instanceof SonarrClient) && !(client instanceof RadarrClient)) {
				return reply.status(400).send({
					success: false,
					error: "Invalid client type for profile details",
				});
			}

			// Fetch the quality profile and all custom formats in parallel
			const [profile, allCustomFormats] = await Promise.all([
				client.qualityProfile.getById(Number(profileId)),
				client.customFormat.getAll(),
			]);

			// Get the CFs used in this profile (from formatItems)
			const profileCFIds = new Set(
<<<<<<< HEAD
				(profile.formatItems || []).map((item: { format: number }) => item.format),
			);

			// Filter to only CFs used in the profile and include score
			const profileCustomFormats = allCustomFormats
				.filter((cf: { id: number }) => profileCFIds.has(cf.id))
				.map(
					(cf: {
						id: number;
						name: string;
						specifications?: unknown[];
						includeCustomFormatWhenRenaming?: boolean;
					}) => {
						const formatItem = profile.formatItems?.find(
							(item: { format: number; score: number }) => item.format === cf.id,
						);
						return {
							id: cf.id,
							name: cf.name,
							trash_id: `instance-cf-${cf.id}`, // Placeholder trash_id for instance CFs
							score: formatItem?.score ?? 0,
							specifications: cf.specifications,
							includeCustomFormatWhenRenaming: cf.includeCustomFormatWhenRenaming,
						};
					},
				);
=======
				((profile as ArrQualityProfileResponse).formatItems || []).map((item: { format: number }) => item.format)
			);

			// Filter to only CFs used in the profile and include score
			// Use type guard to filter out CFs with undefined id or name
			const validCustomFormats = allCustomFormats.filter(
				(cf): cf is typeof cf & { id: number; name: string } =>
					cf.id !== undefined && cf.name !== undefined && cf.name !== null
			);

			const profileCustomFormats = validCustomFormats
				.filter((cf) => profileCFIds.has(cf.id))
				.map((cf) => {
					const formatItem = (profile as ArrQualityProfileResponse).formatItems?.find(
						(item) => item.format === cf.id
					);
					return {
						id: cf.id,
						name: cf.name,
						trash_id: `instance-cf-${cf.id}`, // Placeholder trash_id for instance CFs
						score: formatItem?.score ?? 0,
						specifications: cf.specifications,
						includeCustomFormatWhenRenaming: cf.includeCustomFormatWhenRenaming,
					};
				});
>>>>>>> 080cd6e6

			return reply.status(200).send({
				success: true,
				data: {
					profile: {
						id: profile.id,
						name: profile.name,
						upgradeAllowed: profile.upgradeAllowed,
						cutoff: profile.cutoff,
						minFormatScore: profile.minFormatScore,
						cutoffFormatScore: profile.cutoffFormatScore,
						items: profile.items,
					},
					customFormats: profileCustomFormats,
					// Include all CFs for browse section (adds trash_id placeholder for template creation)
<<<<<<< HEAD
					allCustomFormats: allCustomFormats.map(
						(cf: {
							id: number;
							name: string;
							specifications?: unknown[];
							includeCustomFormatWhenRenaming?: boolean;
						}) => ({
							id: cf.id,
							name: cf.name,
							trash_id: `instance-cf-${cf.id}`, // Placeholder trash_id for instance CFs
							specifications: cf.specifications,
							includeCustomFormatWhenRenaming: cf.includeCustomFormatWhenRenaming,
						}),
					),
=======
					allCustomFormats: validCustomFormats.map((cf) => ({
						id: cf.id,
						name: cf.name,
						trash_id: `instance-cf-${cf.id}`, // Placeholder trash_id for instance CFs
						specifications: cf.specifications,
						includeCustomFormatWhenRenaming: cf.includeCustomFormatWhenRenaming,
					})),
>>>>>>> 080cd6e6
				},
			});
		} catch (error) {
			app.log.error({ err: error, instanceId, profileId }, "Failed to fetch profile details");
			const statusCode = error instanceof ArrError ? arrErrorToHttpStatus(error) : 500;
			return reply.status(statusCode).send({
				success: false,
				error: error instanceof Error ? error.message : "Failed to fetch profile details",
			});
		}
	});

	/**
	 * POST /api/trash-guides/profile-clone/validate-cfs
	 * Validate Custom Formats from instance profile against TRaSH Guides cache
	 * Used when cloning a profile to identify which CFs match TRaSH Guides
	 */
	app.post("/validate-cfs", async (request, reply) => {
		const { instanceId, profileId, serviceType } = request.body as {
			instanceId: string;
			profileId: number;
			serviceType: "RADARR" | "SONARR";
		};

		if (!instanceId || profileId === undefined || !serviceType) {
			return reply.status(400).send({
				success: false,
				error: "Missing required fields: instanceId, profileId, serviceType",
			});
		}

		try {
			// Get instance - verify ownership by including userId in where clause
			const instance = await app.prisma.serviceInstance.findFirst({
				where: {
					id: instanceId,
					userId: request.currentUser!.id,
				},
			});

			if (!instance) {
				return reply.status(404).send({
					success: false,
					error: "Instance not found",
				});
			}

			// Create SDK client
			const client = app.arrClientFactory.create(instance);

			// Validate client type
			if (!(client instanceof SonarrClient) && !(client instanceof RadarrClient)) {
				return reply.status(400).send({
					success: false,
					error: "Invalid client type for CF validation",
				});
			}

			// Fetch the quality profile and all custom formats in parallel
			const [profile, allCustomFormats] = await Promise.all([
				client.qualityProfile.getById(profileId),
				client.customFormat.getAll(),
			]);

			// Get the CFs used in this profile (from formatItems)
			// Include all CFs in the profile, even those with score 0
			// (score 0 is meaningful - it means "track but don't affect ranking")
			const profileCFIds = new Set(
<<<<<<< HEAD
				(profile.formatItems || []).map((item: { format: number; score: number }) => item.format),
=======
				((profile as ArrQualityProfileResponse).formatItems || [])
					.map((item: { format: number; score: number }) => item.format)
>>>>>>> 080cd6e6
			);

			// Filter out CFs with undefined id or name
			const validCustomFormats = allCustomFormats.filter(
				(cf): cf is typeof cf & { id: number; name: string } =>
					cf.id !== undefined && cf.name !== undefined && cf.name !== null
			);

			// Filter to only CFs used in the profile
<<<<<<< HEAD
			const profileCFs: InstanceCustomFormat[] = allCustomFormats
				.filter((cf: { id: number }) => profileCFIds.has(cf.id))
				.map(
					(cf: {
						id: number;
						name: string;
						specifications?: unknown[];
						includeCustomFormatWhenRenaming?: boolean;
					}) => {
						// Find the score for this CF in the profile
						const formatItem = profile.formatItems?.find(
							(item: { format: number; score: number }) => item.format === cf.id,
						);
						return {
							id: cf.id,
							name: cf.name,
							specifications: cf.specifications || [],
							includeCustomFormatWhenRenaming: cf.includeCustomFormatWhenRenaming,
							score: formatItem?.score,
						} as InstanceCustomFormat;
					},
				);
=======
			const profileCFs: InstanceCustomFormat[] = validCustomFormats
				.filter((cf) => profileCFIds.has(cf.id))
				.map((cf) => {
					// Find the score for this CF in the profile
					const formatItem = (profile as ArrQualityProfileResponse).formatItems?.find(
						(item) => item.format === cf.id
					);
					return {
						id: cf.id,
						name: cf.name,
						specifications: cf.specifications || [],
						includeCustomFormatWhenRenaming: cf.includeCustomFormatWhenRenaming,
						score: formatItem?.score,
					} as InstanceCustomFormat;
				});
>>>>>>> 080cd6e6

			// Debug: Log instance CF names
			app.log.info(
				`[validate-cfs] Instance CFs (${profileCFs.length}): ${profileCFs.map((cf) => `"${cf.name}"`).join(", ")}`,
			);

			// Create matcher and match CFs
			const cfMatcher = createCFMatcher(app.prisma);
			const matchResults = await cfMatcher.matchMultipleCFs(profileCFs, serviceType);

			// Transform results to match frontend expected format with full specs for comparison
			const results = matchResults.results.map((result) => ({
				instanceCF: {
					id: result.instanceCF.id,
					name: result.instanceCF.name,
					trash_id: result.instanceCF.trash_id,
					score: result.instanceCF.score,
					// Include full specifications for comparison view
					specifications: result.instanceCF.specifications,
					includeCustomFormatWhenRenaming: result.instanceCF.includeCustomFormatWhenRenaming,
				},
				trashCF: result.trashCF
					? {
							trash_id: result.trashCF.trash_id,
							name: result.trashCF.name,
							score: result.trashCF.score,
							// Include full specifications for comparison view
							specifications: result.trashCF.specifications,
							// Include all trash_scores for score comparison
							trash_scores: (result.trashCF as TrashCustomFormatWithScores).trash_scores,
						}
					: null,
				confidence: result.confidence,
				matchDetails: result.matchDetails,
				recommendedScore: result.recommendedScore,
				scoreSet: result.scoreSet,
			}));

			// Return flat response (not wrapped in data) to match frontend type
			return reply.status(200).send({
				success: true,
				profileName: profile.name,
				summary: {
					total: matchResults.total,
					exactMatches: matchResults.exactMatches,
					nameMatches: matchResults.nameMatches,
					specsSimilar: matchResults.specsSimilar,
					noMatch: matchResults.noMatch,
				},
				results,
			});
		} catch (error) {
			app.log.error({ err: error, instanceId, profileId, serviceType }, "Failed to validate Custom Formats");
			const statusCode = error instanceof ArrError ? arrErrorToHttpStatus(error) : 500;
			return reply.status(statusCode).send({
				success: false,
				error: error instanceof Error ? error.message : "Failed to validate Custom Formats",
			});
		}
	});

	/**
	 * POST /api/trash-guides/profile-clone/match-profile
	 * Match instance profile name to TRaSH Guides quality profiles and return CF recommendations
	 * This helps users identify which CFs are expected to be in a profile based on TRaSH Guides
	 */
	app.post("/match-profile", async (request, reply) => {
		const { profileName, serviceType } = request.body as {
			profileName: string;
			serviceType: "RADARR" | "SONARR";
		};

		if (!profileName || !serviceType) {
			return reply.status(400).send({
				success: false,
				error: "Missing required fields: profileName, serviceType",
			});
		}

		try {
			const cacheManager = createCacheManager(app.prisma);

			// Get quality profiles from cache
			const qualityProfiles = (await cacheManager.get(serviceType, "QUALITY_PROFILES")) as
				| TrashQualityProfile[]
				| null;

			if (!qualityProfiles || qualityProfiles.length === 0) {
				return reply.status(200).send({
					success: true,
					matched: false,
					reason: "Quality profiles cache is empty. Please refresh TRaSH Guides cache first.",
				});
			}

			// Get CF groups from cache
			const cfGroups = (await cacheManager.get(serviceType, "CF_GROUPS")) as
				| TrashCustomFormatGroup[]
				| null;

			// Get all custom formats from cache
			const customFormats = (await cacheManager.get(serviceType, "CUSTOM_FORMATS")) as
				| TrashCustomFormat[]
				| null;

			// Normalize profile name for matching
			const normalizedInput = normalizeProfileName(profileName);
			app.log.info(
				`[match-profile] Searching for profile "${profileName}" (normalized: "${normalizedInput}")`,
			);

			// Try to find a matching TRaSH quality profile
			let matchedProfile: TrashQualityProfile | null = null;
			let matchType: "exact" | "fuzzy" | "partial" = "exact";

			// 1. First try exact match (case-insensitive)
			matchedProfile =
				qualityProfiles.find((p) => normalizeProfileName(p.name) === normalizedInput) || null;

			// 2. Try fuzzy matching (remove common prefixes/suffixes)
			if (!matchedProfile) {
				matchType = "fuzzy";
				matchedProfile =
					qualityProfiles.find((p) => {
						const normalizedTrash = normalizeProfileName(p.name);
						// Check if either contains the other (handles prefixes like "TRaSH - " or suffixes like " v4")
						return (
							normalizedTrash.includes(normalizedInput) || normalizedInput.includes(normalizedTrash)
						);
					}) || null;
			}

			// 3. Try partial word matching (at least 2 significant words match)
			if (!matchedProfile) {
				matchType = "partial";
				const inputWords = extractSignificantWords(normalizedInput);
				if (inputWords.length >= 2) {
					let bestMatch: { profile: TrashQualityProfile; score: number } | null = null;
					for (const profile of qualityProfiles) {
						const profileWords = extractSignificantWords(normalizeProfileName(profile.name));
						const matchingWords = inputWords.filter((w) => profileWords.includes(w));
						const score = matchingWords.length / Math.max(inputWords.length, profileWords.length);
						if (score >= 0.5 && (!bestMatch || score > bestMatch.score)) {
							bestMatch = { profile, score };
						}
					}
					matchedProfile = bestMatch?.profile || null;
				}
			}

			if (!matchedProfile) {
				app.log.info(`[match-profile] No match found for "${profileName}"`);
				return reply.status(200).send({
					success: true,
					matched: false,
					reason: `No TRaSH Guides quality profile matches "${profileName}"`,
					availableProfiles: qualityProfiles.map((p) => p.name),
				});
			}

			app.log.info(
				`[match-profile] Matched "${profileName}" to "${matchedProfile.name}" (trash_id: ${matchedProfile.trash_id}) (${matchType})`,
			);
			app.log.info(`[match-profile] customFormats count: ${customFormats?.length ?? 0}`);
			app.log.info(`[match-profile] cfGroups count: ${cfGroups?.length ?? 0}`);

			// Build list of recommended CFs based on the matched profile
			const recommendedCFs: Array<{
				trash_id: string;
				name: string;
				score: number;
				source: "profile" | "group";
				groupName?: string;
				required: boolean;
			}> = [];

			// Build CF lookup for scores
			const cfLookup = new Map<string, TrashCustomFormat>();
			if (customFormats) {
				for (const cf of customFormats) {
					cfLookup.set(cf.trash_id, cf);
				}
			}

			// Helper to get score for a CF based on the profile's score set
			// Note: trash_scores is a dynamic property from the cache data, not in the base type
			const getScoreForCF = (cf: TrashCustomFormat): number => {
				const cfWithScores = cf as TrashCustomFormat & { trash_scores?: Record<string, number> };
				if (!cfWithScores.trash_scores) return cf.score ?? 0;
				const scoreSet = matchedProfile?.trash_score_set;
				if (scoreSet && cfWithScores.trash_scores[scoreSet] !== undefined) {
					return cfWithScores.trash_scores[scoreSet];
				}
				if (cfWithScores.trash_scores.default !== undefined) {
					return cfWithScores.trash_scores.default;
				}
				return cf.score ?? 0;
			};

			// 1. Add mandatory CFs from the profile's formatItems
			if (matchedProfile.formatItems) {
				for (const [cfName, cfTrashId] of Object.entries(matchedProfile.formatItems)) {
					const cf = cfLookup.get(cfTrashId);
					if (cf) {
						recommendedCFs.push({
							trash_id: cfTrashId,
							name: cf.name || cfName,
							score: getScoreForCF(cf),
							source: "profile",
							required: true,
						});
					}
				}
			}

			// 2. Add CFs from applicable CF groups
			app.log.info(`[match-profile] CF Groups count: ${cfGroups?.length ?? 0}`);
			if (cfGroups) {
				for (const group of cfGroups) {
					// Check if this group is excluded for the matched profile
					const isExcluded =
						group.quality_profiles?.exclude &&
						Object.values(group.quality_profiles.exclude).includes(matchedProfile.trash_id);

					if (isExcluded) continue;

					// Process each CF in the group
					if (group.custom_formats) {
						for (const groupCF of group.custom_formats) {
							const cfTrashId = typeof groupCF === "string" ? groupCF : groupCF.trash_id;
							const cfRequired = typeof groupCF === "object" ? groupCF.required === true : false;
							const cfDefault =
								typeof groupCF === "object"
									? groupCF.default === true || groupCF.default === "true"
									: false;

							// Skip if already added from profile
							if (recommendedCFs.some((r) => r.trash_id === cfTrashId)) continue;

							const cf = cfLookup.get(cfTrashId);
							if (cf) {
								// Use group score if specified, otherwise use CF's score for the profile's score set
								const score = group.quality_profiles?.score ?? getScoreForCF(cf);
								recommendedCFs.push({
									trash_id: cfTrashId,
									name: cf.name,
									score,
									source: "group",
									groupName: group.name,
									// Required if CF is required in group, or group itself is required
									required: cfRequired || group.required === true,
								});
							}
						}
					}
				}
			}

			// Build set of recommended trash_ids for quick lookup
			const recommendedTrashIds = new Set(recommendedCFs.map((cf) => cf.trash_id));

			return reply.status(200).send({
				success: true,
				matched: true,
				matchType,
				matchedProfile: {
					trash_id: matchedProfile.trash_id,
					name: matchedProfile.name,
					description: matchedProfile.trash_description,
					scoreSet: matchedProfile.trash_score_set,
				},
				recommendations: {
					total: recommendedCFs.length,
					mandatory: recommendedCFs.filter((cf) => cf.source === "profile").length,
					fromGroups: recommendedCFs.filter((cf) => cf.source === "group").length,
					customFormats: recommendedCFs,
					recommendedTrashIds: Array.from(recommendedTrashIds),
				},
			});
		} catch (error) {
			app.log.error(`Failed to match profile: ${error}`);
			return reply.status(500).send({
				success: false,
				error: error instanceof Error ? error.message : "Failed to match profile",
			});
		}
	});

	/**
	 * POST /api/trash-guides/profile-clone/create-template
	 * Create a template from a cloned instance profile with resolved CF mappings
	 */
	app.post("/create-template", async (request, reply) => {
		const userId = request.currentUser!.id;
		const {
			serviceType,
			trashId,
			templateName,
			templateDescription,
			customFormatSelections,
			sourceInstanceId,
			sourceProfileId,
			sourceProfileName,
			sourceInstanceLabel,
			profileConfig,
		} = request.body as {
			serviceType: "RADARR" | "SONARR";
			trashId: string;
			templateName: string;
			templateDescription?: string;
			customFormatSelections: Record<
				string,
				{
					selected: boolean;
					scoreOverride?: number;
					conditionsEnabled: Record<string, boolean>;
				}
			>;
			sourceInstanceId: string;
			sourceProfileId: number;
			sourceProfileName: string;
			sourceInstanceLabel: string;
			profileConfig: {
				upgradeAllowed: boolean;
				cutoff: number;
				minFormatScore: number;
				cutoffFormatScore?: number;
				items?: unknown[];
				language?: unknown;
			};
		};

		if (!serviceType || !templateName || !sourceInstanceId || !sourceProfileId) {
			return reply.status(400).send({
				success: false,
				error:
					"Missing required fields: serviceType, templateName, sourceInstanceId, sourceProfileId",
			});
		}

		try {
			// Get instance to fetch the actual CFs - verify ownership by including userId in where clause
			const instance = await app.prisma.serviceInstance.findFirst({
				where: {
					id: sourceInstanceId,
					userId: request.currentUser!.id,
				},
			});

			if (!instance) {
				return reply.status(404).send({
					success: false,
					error: "Source instance not found",
				});
			}

			// Create SDK client
			const client = app.arrClientFactory.create(instance);

<<<<<<< HEAD
			// Fetch the full quality profile to get quality items
			const profileResponse = await fetcher(`/api/v3/qualityprofile/${sourceProfileId}`);
			const fullProfile = (await profileResponse.json()) as ArrQualityProfileResponse;
=======
			// Validate client type
			if (!(client instanceof SonarrClient) && !(client instanceof RadarrClient)) {
				return reply.status(400).send({
					success: false,
					error: "Invalid client type for template creation",
				});
			}
>>>>>>> 080cd6e6

			// Fetch the full quality profile and all custom formats in parallel
			const [fullProfile, allCustomFormats] = await Promise.all([
				client.qualityProfile.getById(sourceProfileId) as Promise<ArrQualityProfileResponse>,
				client.customFormat.getAll(),
			]);

			// Build a lookup map for instance CFs (filter out CFs with undefined id or name)
			const cfLookup = new Map<number, { id: number; name: string; specifications?: unknown[] }>();
			for (const cf of allCustomFormats) {
				if (cf.id !== undefined && cf.name !== undefined && cf.name !== null) {
					cfLookup.set(cf.id, { id: cf.id, name: cf.name, specifications: cf.specifications ?? undefined });
				}
			}

			// Get TRaSH cache for matching
			const cacheManager = createCacheManager(app.prisma);
			const trashCFs = (await cacheManager.get(serviceType, "CUSTOM_FORMATS")) as
				| TrashCustomFormat[]
				| null;

			// Get current commit hash to enable TRaSH Guides sync for cloned templates
			const currentCommitHash = await cacheManager.getCommitHash(serviceType, "CUSTOM_FORMATS");

			const trashCFLookup = new Map<string, TrashCustomFormat>();
			if (trashCFs) {
				for (const cf of trashCFs) {
					trashCFLookup.set(cf.trash_id, cf);
				}
			}

			// Build the template config from selections
			const customFormatsConfig: TemplateConfig["customFormats"] = [];

			for (const [cfKey, selection] of Object.entries(customFormatSelections)) {
				if (!selection.selected) continue;

				// Check if this is a TRaSH CF (has a valid trash_id) or an instance CF
				const trashCF = trashCFLookup.get(cfKey);

				if (trashCF) {
					// This is a TRaSH-linked CF
					customFormatsConfig.push({
						trashId: cfKey,
						name: trashCF.name,
						scoreOverride: selection.scoreOverride,
						conditionsEnabled: selection.conditionsEnabled || {},
						originalConfig: trashCF,
					});
				} else if (cfKey.startsWith("instance-")) {
					// This is an instance-only CF (not linked to TRaSH)
					// Extract the instance CF id from the key format "instance-{id}"
					const instanceCFId = Number.parseInt(cfKey.replace("instance-", ""), 10);
					const instanceCF = cfLookup.get(instanceCFId);

					if (instanceCF) {
						customFormatsConfig.push({
							trashId: cfKey, // Keep the instance-prefixed ID
							name: instanceCF.name,
							scoreOverride: selection.scoreOverride,
							conditionsEnabled: selection.conditionsEnabled || {},
							originalConfig: {
								trash_id: cfKey, // Use the instance-prefixed key as trash_id
								name: instanceCF.name,
								specifications: (instanceCF.specifications ?? []) as CustomFormatSpecification[],
								// Mark as instance-sourced for future reference
								_source: "instance",
								_instanceId: sourceInstanceId,
								_instanceCFId: instanceCFId,
							},
						});
					}
				}
			}

			// Build the CompleteQualityProfile from the fetched profile
			const cutoffId = fullProfile.cutoff ?? profileConfig?.cutoff ?? 0;
			const cutoffQualityName = cutoffId
				? findCutoffQualityName(fullProfile.items || [], cutoffId)
				: undefined;

			const completeQualityProfile: CompleteQualityProfile = {
				// Source information
				sourceInstanceId,
				sourceInstanceLabel,
				sourceProfileId,
				sourceProfileName,
				importedAt: new Date().toISOString(),

				// Quality settings from the instance profile
				upgradeAllowed: fullProfile.upgradeAllowed ?? profileConfig?.upgradeAllowed ?? true,
				cutoff: cutoffId,
				cutoffQuality: cutoffId
					? {
							id: cutoffId,
							name: cutoffQualityName || "Unknown",
						}
					: undefined,

				// Quality items with full structure
				items: (fullProfile.items || []).map((item) => ({
					quality: item.quality
						? {
								id: item.quality.id,
								name: item.quality.name,
								source: item.quality.source,
								resolution: item.quality.resolution,
							}
						: undefined,
					items: item.items?.map((subItem) => ({
						// Required fields must have defaults
						id: subItem.id ?? subItem.quality?.id ?? 0,
						name: subItem.name ?? subItem.quality?.name ?? "",
						source: subItem.source ?? subItem.quality?.source,
						resolution: subItem.resolution ?? subItem.quality?.resolution,
						allowed: subItem.allowed ?? false,
					})),
					allowed: item.allowed,
					id: item.id,
					name: item.name,
				})),

				// Format scores
				minFormatScore: fullProfile.minFormatScore ?? profileConfig?.minFormatScore ?? 0,
				cutoffFormatScore: fullProfile.cutoffFormatScore ?? profileConfig?.cutoffFormatScore ?? 0,
				minUpgradeFormatScore: fullProfile.minUpgradeFormatScore,

				// Language settings
				language: fullProfile.language
					? {
							id: fullProfile.language.id,
							name: fullProfile.language.name,
						}
					: undefined,
			};

			// Debug: Log the built completeQualityProfile items
			app.log.info(
				`[create-template] Built completeQualityProfile items count: ${completeQualityProfile.items?.length || 0}`,
			);
			const allowedItems = completeQualityProfile.items?.filter((item) => item.allowed);
			app.log.info(
				`[create-template] Allowed quality items: ${allowedItems?.map((item) => item.quality?.name || item.name || "group").join(", ")}`,
			);

			// Build qualityProfile metadata for template card badges
			// This provides display info (language, cutoff) for the template list
			const qualityProfileMetadata = {
				language: completeQualityProfile.language?.name,
				cutoff: completeQualityProfile.cutoffQuality?.name,
				// Cloned profiles don't have a TRaSH score set
				trash_score_set: undefined,
			};

			// Build the template config
			const templateConfig: TemplateConfig = {
				customFormats: customFormatsConfig,
				customFormatGroups: [], // Cloned profiles don't use CF groups
				qualitySize: [],
				naming: [],
				qualityProfile: qualityProfileMetadata, // Add metadata for template card badges
				completeQualityProfile, // Include the full quality profile settings
			};

			// Create the template using the template service
			const templateService = createTemplateService(app.prisma);
			const template = await templateService.createTemplate(userId, {
				name: templateName,
				description:
					templateDescription || `Cloned from ${sourceInstanceLabel}: ${sourceProfileName}`,
				serviceType,
				config: templateConfig,
				// Store source information for reference
				sourceQualityProfileTrashId: trashId,
				sourceQualityProfileName: sourceProfileName,
				// Enable TRaSH Guides sync by storing the current commit hash
				trashGuidesCommitHash: currentCommitHash || undefined,
			});

			app.log.info(
				`Created template "${templateName}" from cloned profile ${sourceProfileName} (${customFormatsConfig.length} CFs)`,
			);

			return reply.status(201).send({
				success: true,
				data: {
					template,
					stats: {
						customFormatsCount: customFormatsConfig.length,
						trashLinkedCount: customFormatsConfig.filter(
							(cf) => !cf.trashId.startsWith("instance-"),
						).length,
						instanceOnlyCount: customFormatsConfig.filter((cf) =>
							cf.trashId.startsWith("instance-"),
						).length,
					},
				},
			});
		} catch (error) {
			app.log.error({ err: error, sourceInstanceId, sourceProfileId, templateName }, "Failed to create template from cloned profile");

			// Handle duplicate name error
			if (error instanceof Error && error.message.includes("already exists")) {
				return reply.status(409).send({
					success: false,
					error: error.message,
				});
			}

			// Map SDK errors to appropriate HTTP status codes
			const statusCode = error instanceof ArrError ? arrErrorToHttpStatus(error) : 500;
			return reply.status(statusCode).send({
				success: false,
				error: error instanceof Error ? error.message : "Failed to create template",
			});
		}
	});

	done();
};

/**
 * Normalize profile name for matching
 * Removes common prefixes, suffixes, and normalizes whitespace
 */
function normalizeProfileName(name: string): string {
	return name
		.toLowerCase()
		.replace(/^trash\s*[-:]\s*/i, "") // Remove "TRaSH - " or "TRaSH:" prefix
		.replace(/\s*v\d+(\.\d+)?\s*$/i, "") // Remove version suffix like " v4" or " v4.0"
		.replace(/\s*\(.*\)\s*$/i, "") // Remove parenthetical suffixes
		.replace(/[-_]/g, " ") // Normalize separators to spaces
		.replace(/\s+/g, " ") // Normalize multiple spaces
		.trim();
}

/**
 * Extract significant words from a profile name (for fuzzy matching)
 * Filters out common words and short words
 */
function extractSignificantWords(normalized: string): string[] {
	const stopWords = new Set(["the", "and", "or", "for", "with", "hd", "uhd", "web", "dl"]);
	return normalized.split(/\s+/).filter((w) => w.length >= 2 && !stopWords.has(w));
}

export default profileCloneRoutes;<|MERGE_RESOLUTION|>--- conflicted
+++ resolved
@@ -4,28 +4,15 @@
  * Routes for importing complete quality profiles from *arr instances
  */
 
-import type {
-	CompleteQualityProfile,
-	CustomFormatSpecification,
-	TemplateConfig,
-	TrashCustomFormat,
-	TrashCustomFormatGroup,
-	TrashQualityProfile,
-} from "@arr/shared";
 import type { FastifyPluginCallback } from "fastify";
-<<<<<<< HEAD
-import { createInstanceFetcher } from "../../lib/arr/arr-fetcher.js";
-=======
 import { createProfileCloner } from "../../lib/trash-guides/profile-cloner.js";
 import { SonarrClient, RadarrClient, ArrError } from "arr-sdk";
 import { arrErrorToHttpStatus } from "../../lib/arr/client-factory.js";
 import { createCFMatcher, type InstanceCustomFormat } from "../../lib/trash-guides/cf-matcher.js";
->>>>>>> 080cd6e6
 import { createCacheManager } from "../../lib/trash-guides/cache-manager.js";
-import { type InstanceCustomFormat, createCFMatcher } from "../../lib/trash-guides/cf-matcher.js";
-import { createProfileCloner } from "../../lib/trash-guides/profile-cloner.js";
 import { createTemplateService } from "../../lib/trash-guides/template-service.js";
 import { findCutoffQualityName } from "../../lib/utils/quality-utils.js";
+import type { CompleteQualityProfile, TrashQualityProfile, TrashCustomFormatGroup, TrashCustomFormat, TemplateConfig, CustomFormatSpecification } from "@arr/shared";
 
 // ============================================================================
 // ARR API Response Types
@@ -97,7 +84,10 @@
 	 */
 	app.post("/import", async (request, reply) => {
 		const userId = request.currentUser!.id;
-		const { instanceId, profileId } = request.body as {
+		const {
+			instanceId,
+			profileId,
+		} = request.body as {
 			instanceId: string;
 			profileId: number;
 		};
@@ -138,7 +128,11 @@
 	 */
 	app.post("/preview", async (request, reply) => {
 		const userId = request.currentUser!.id;
-		const { instanceId, profile, customFormats } = request.body as {
+		const {
+			instanceId,
+			profile,
+			customFormats,
+		} = request.body as {
 			instanceId: string;
 			profile: CompleteQualityProfile;
 			customFormats: Array<{ trash_id: string; score: number }>;
@@ -179,7 +173,13 @@
 	 */
 	app.post("/deploy", async (request, reply) => {
 		const userId = request.currentUser!.id;
-		const { instanceId, profile, customFormats, profileName, existingProfileId } = request.body as {
+		const {
+			instanceId,
+			profile,
+			customFormats,
+			profileName,
+			existingProfileId,
+		} = request.body as {
 			instanceId: string;
 			profile: CompleteQualityProfile;
 			customFormats: Array<{ trash_id: string; score: number }>;
@@ -235,9 +235,9 @@
 			// Including userId ensures non-owned instances return null,
 			// preventing instance enumeration attacks (all non-owned instances return 404).
 			const instance = await app.prisma.serviceInstance.findFirst({
-				where: {
-					id: instanceId,
-					userId,
+				where: { 
+					id: instanceId, 
+					userId 
 				},
 			});
 
@@ -251,9 +251,6 @@
 			// Create SDK client and fetch quality profiles
 			const client = app.arrClientFactory.create(instance);
 
-<<<<<<< HEAD
-			const profiles = (await response.json()) as ArrQualityProfileResponse[];
-=======
 			// Both SonarrClient and RadarrClient have the qualityProfile API
 			if (!(client instanceof SonarrClient) && !(client instanceof RadarrClient)) {
 				return reply.status(400).send({
@@ -263,7 +260,6 @@
 			}
 
 			const profiles = await client.qualityProfile.getAll() as ArrQualityProfileResponse[];
->>>>>>> 080cd6e6
 
 			return reply.status(200).send({
 				success: true,
@@ -276,10 +272,7 @@
 							name: p.name,
 							upgradeAllowed: p.upgradeAllowed,
 							cutoff: p.cutoff,
-							cutoffQuality:
-								cutoffName && cutoffName !== "Unknown"
-									? { id: p.cutoff, name: cutoffName }
-									: undefined,
+							cutoffQuality: cutoffName && cutoffName !== "Unknown" ? { id: p.cutoff, name: cutoffName } : undefined,
 							minFormatScore: p.minFormatScore,
 							formatItemsCount: p.formatItems?.length || 0,
 						};
@@ -309,9 +302,9 @@
 		try {
 			// Get instance - verify ownership by including userId in where clause
 			const instance = await app.prisma.serviceInstance.findFirst({
-				where: {
-					id: instanceId,
-					userId: request.currentUser!.id,
+				where: { 
+					id: instanceId, 
+					userId: request.currentUser!.id 
 				},
 			});
 
@@ -341,34 +334,6 @@
 
 			// Get the CFs used in this profile (from formatItems)
 			const profileCFIds = new Set(
-<<<<<<< HEAD
-				(profile.formatItems || []).map((item: { format: number }) => item.format),
-			);
-
-			// Filter to only CFs used in the profile and include score
-			const profileCustomFormats = allCustomFormats
-				.filter((cf: { id: number }) => profileCFIds.has(cf.id))
-				.map(
-					(cf: {
-						id: number;
-						name: string;
-						specifications?: unknown[];
-						includeCustomFormatWhenRenaming?: boolean;
-					}) => {
-						const formatItem = profile.formatItems?.find(
-							(item: { format: number; score: number }) => item.format === cf.id,
-						);
-						return {
-							id: cf.id,
-							name: cf.name,
-							trash_id: `instance-cf-${cf.id}`, // Placeholder trash_id for instance CFs
-							score: formatItem?.score ?? 0,
-							specifications: cf.specifications,
-							includeCustomFormatWhenRenaming: cf.includeCustomFormatWhenRenaming,
-						};
-					},
-				);
-=======
 				((profile as ArrQualityProfileResponse).formatItems || []).map((item: { format: number }) => item.format)
 			);
 
@@ -394,7 +359,6 @@
 						includeCustomFormatWhenRenaming: cf.includeCustomFormatWhenRenaming,
 					};
 				});
->>>>>>> 080cd6e6
 
 			return reply.status(200).send({
 				success: true,
@@ -410,22 +374,6 @@
 					},
 					customFormats: profileCustomFormats,
 					// Include all CFs for browse section (adds trash_id placeholder for template creation)
-<<<<<<< HEAD
-					allCustomFormats: allCustomFormats.map(
-						(cf: {
-							id: number;
-							name: string;
-							specifications?: unknown[];
-							includeCustomFormatWhenRenaming?: boolean;
-						}) => ({
-							id: cf.id,
-							name: cf.name,
-							trash_id: `instance-cf-${cf.id}`, // Placeholder trash_id for instance CFs
-							specifications: cf.specifications,
-							includeCustomFormatWhenRenaming: cf.includeCustomFormatWhenRenaming,
-						}),
-					),
-=======
 					allCustomFormats: validCustomFormats.map((cf) => ({
 						id: cf.id,
 						name: cf.name,
@@ -433,7 +381,6 @@
 						specifications: cf.specifications,
 						includeCustomFormatWhenRenaming: cf.includeCustomFormatWhenRenaming,
 					})),
->>>>>>> 080cd6e6
 				},
 			});
 		} catch (error) {
@@ -468,9 +415,9 @@
 		try {
 			// Get instance - verify ownership by including userId in where clause
 			const instance = await app.prisma.serviceInstance.findFirst({
-				where: {
-					id: instanceId,
-					userId: request.currentUser!.id,
+				where: { 
+					id: instanceId, 
+					userId: request.currentUser!.id 
 				},
 			});
 
@@ -502,12 +449,8 @@
 			// Include all CFs in the profile, even those with score 0
 			// (score 0 is meaningful - it means "track but don't affect ranking")
 			const profileCFIds = new Set(
-<<<<<<< HEAD
-				(profile.formatItems || []).map((item: { format: number; score: number }) => item.format),
-=======
 				((profile as ArrQualityProfileResponse).formatItems || [])
 					.map((item: { format: number; score: number }) => item.format)
->>>>>>> 080cd6e6
 			);
 
 			// Filter out CFs with undefined id or name
@@ -517,30 +460,6 @@
 			);
 
 			// Filter to only CFs used in the profile
-<<<<<<< HEAD
-			const profileCFs: InstanceCustomFormat[] = allCustomFormats
-				.filter((cf: { id: number }) => profileCFIds.has(cf.id))
-				.map(
-					(cf: {
-						id: number;
-						name: string;
-						specifications?: unknown[];
-						includeCustomFormatWhenRenaming?: boolean;
-					}) => {
-						// Find the score for this CF in the profile
-						const formatItem = profile.formatItems?.find(
-							(item: { format: number; score: number }) => item.format === cf.id,
-						);
-						return {
-							id: cf.id,
-							name: cf.name,
-							specifications: cf.specifications || [],
-							includeCustomFormatWhenRenaming: cf.includeCustomFormatWhenRenaming,
-							score: formatItem?.score,
-						} as InstanceCustomFormat;
-					},
-				);
-=======
 			const profileCFs: InstanceCustomFormat[] = validCustomFormats
 				.filter((cf) => profileCFIds.has(cf.id))
 				.map((cf) => {
@@ -556,12 +475,9 @@
 						score: formatItem?.score,
 					} as InstanceCustomFormat;
 				});
->>>>>>> 080cd6e6
 
 			// Debug: Log instance CF names
-			app.log.info(
-				`[validate-cfs] Instance CFs (${profileCFs.length}): ${profileCFs.map((cf) => `"${cf.name}"`).join(", ")}`,
-			);
+			app.log.info(`[validate-cfs] Instance CFs (${profileCFs.length}): ${profileCFs.map(cf => `"${cf.name}"`).join(', ')}`);
 
 			// Create matcher and match CFs
 			const cfMatcher = createCFMatcher(app.prisma);
@@ -640,9 +556,10 @@
 			const cacheManager = createCacheManager(app.prisma);
 
 			// Get quality profiles from cache
-			const qualityProfiles = (await cacheManager.get(serviceType, "QUALITY_PROFILES")) as
-				| TrashQualityProfile[]
-				| null;
+			const qualityProfiles = (await cacheManager.get(
+				serviceType,
+				"QUALITY_PROFILES",
+			)) as TrashQualityProfile[] | null;
 
 			if (!qualityProfiles || qualityProfiles.length === 0) {
 				return reply.status(200).send({
@@ -653,40 +570,38 @@
 			}
 
 			// Get CF groups from cache
-			const cfGroups = (await cacheManager.get(serviceType, "CF_GROUPS")) as
-				| TrashCustomFormatGroup[]
-				| null;
+			const cfGroups = (await cacheManager.get(
+				serviceType,
+				"CF_GROUPS",
+			)) as TrashCustomFormatGroup[] | null;
 
 			// Get all custom formats from cache
-			const customFormats = (await cacheManager.get(serviceType, "CUSTOM_FORMATS")) as
-				| TrashCustomFormat[]
-				| null;
+			const customFormats = (await cacheManager.get(
+				serviceType,
+				"CUSTOM_FORMATS",
+			)) as TrashCustomFormat[] | null;
 
 			// Normalize profile name for matching
 			const normalizedInput = normalizeProfileName(profileName);
-			app.log.info(
-				`[match-profile] Searching for profile "${profileName}" (normalized: "${normalizedInput}")`,
-			);
+			app.log.info(`[match-profile] Searching for profile "${profileName}" (normalized: "${normalizedInput}")`);
 
 			// Try to find a matching TRaSH quality profile
 			let matchedProfile: TrashQualityProfile | null = null;
 			let matchType: "exact" | "fuzzy" | "partial" = "exact";
 
 			// 1. First try exact match (case-insensitive)
-			matchedProfile =
-				qualityProfiles.find((p) => normalizeProfileName(p.name) === normalizedInput) || null;
+			matchedProfile = qualityProfiles.find(
+				(p) => normalizeProfileName(p.name) === normalizedInput
+			) || null;
 
 			// 2. Try fuzzy matching (remove common prefixes/suffixes)
 			if (!matchedProfile) {
 				matchType = "fuzzy";
-				matchedProfile =
-					qualityProfiles.find((p) => {
-						const normalizedTrash = normalizeProfileName(p.name);
-						// Check if either contains the other (handles prefixes like "TRaSH - " or suffixes like " v4")
-						return (
-							normalizedTrash.includes(normalizedInput) || normalizedInput.includes(normalizedTrash)
-						);
-					}) || null;
+				matchedProfile = qualityProfiles.find((p) => {
+					const normalizedTrash = normalizeProfileName(p.name);
+					// Check if either contains the other (handles prefixes like "TRaSH - " or suffixes like " v4")
+					return normalizedTrash.includes(normalizedInput) || normalizedInput.includes(normalizedTrash);
+				}) || null;
 			}
 
 			// 3. Try partial word matching (at least 2 significant words match)
@@ -717,9 +632,7 @@
 				});
 			}
 
-			app.log.info(
-				`[match-profile] Matched "${profileName}" to "${matchedProfile.name}" (trash_id: ${matchedProfile.trash_id}) (${matchType})`,
-			);
+			app.log.info(`[match-profile] Matched "${profileName}" to "${matchedProfile.name}" (trash_id: ${matchedProfile.trash_id}) (${matchType})`);
 			app.log.info(`[match-profile] customFormats count: ${customFormats?.length ?? 0}`);
 			app.log.info(`[match-profile] cfGroups count: ${cfGroups?.length ?? 0}`);
 
@@ -746,7 +659,7 @@
 			const getScoreForCF = (cf: TrashCustomFormat): number => {
 				const cfWithScores = cf as TrashCustomFormat & { trash_scores?: Record<string, number> };
 				if (!cfWithScores.trash_scores) return cf.score ?? 0;
-				const scoreSet = matchedProfile?.trash_score_set;
+				const scoreSet = matchedProfile!.trash_score_set;
 				if (scoreSet && cfWithScores.trash_scores[scoreSet] !== undefined) {
 					return cfWithScores.trash_scores[scoreSet];
 				}
@@ -788,10 +701,7 @@
 						for (const groupCF of group.custom_formats) {
 							const cfTrashId = typeof groupCF === "string" ? groupCF : groupCF.trash_id;
 							const cfRequired = typeof groupCF === "object" ? groupCF.required === true : false;
-							const cfDefault =
-								typeof groupCF === "object"
-									? groupCF.default === true || groupCF.default === "true"
-									: false;
+							const cfDefault = typeof groupCF === "object" ? (groupCF.default === true || groupCF.default === "true") : false;
 
 							// Skip if already added from profile
 							if (recommendedCFs.some((r) => r.trash_id === cfTrashId)) continue;
@@ -867,14 +777,11 @@
 			trashId: string;
 			templateName: string;
 			templateDescription?: string;
-			customFormatSelections: Record<
-				string,
-				{
-					selected: boolean;
-					scoreOverride?: number;
-					conditionsEnabled: Record<string, boolean>;
-				}
-			>;
+			customFormatSelections: Record<string, {
+				selected: boolean;
+				scoreOverride?: number;
+				conditionsEnabled: Record<string, boolean>;
+			}>;
 			sourceInstanceId: string;
 			sourceProfileId: number;
 			sourceProfileName: string;
@@ -892,17 +799,16 @@
 		if (!serviceType || !templateName || !sourceInstanceId || !sourceProfileId) {
 			return reply.status(400).send({
 				success: false,
-				error:
-					"Missing required fields: serviceType, templateName, sourceInstanceId, sourceProfileId",
+				error: "Missing required fields: serviceType, templateName, sourceInstanceId, sourceProfileId",
 			});
 		}
 
 		try {
 			// Get instance to fetch the actual CFs - verify ownership by including userId in where clause
 			const instance = await app.prisma.serviceInstance.findFirst({
-				where: {
-					id: sourceInstanceId,
-					userId: request.currentUser!.id,
+				where: { 
+					id: sourceInstanceId, 
+					userId: request.currentUser!.id 
 				},
 			});
 
@@ -916,11 +822,6 @@
 			// Create SDK client
 			const client = app.arrClientFactory.create(instance);
 
-<<<<<<< HEAD
-			// Fetch the full quality profile to get quality items
-			const profileResponse = await fetcher(`/api/v3/qualityprofile/${sourceProfileId}`);
-			const fullProfile = (await profileResponse.json()) as ArrQualityProfileResponse;
-=======
 			// Validate client type
 			if (!(client instanceof SonarrClient) && !(client instanceof RadarrClient)) {
 				return reply.status(400).send({
@@ -928,7 +829,6 @@
 					error: "Invalid client type for template creation",
 				});
 			}
->>>>>>> 080cd6e6
 
 			// Fetch the full quality profile and all custom formats in parallel
 			const [fullProfile, allCustomFormats] = await Promise.all([
@@ -946,9 +846,7 @@
 
 			// Get TRaSH cache for matching
 			const cacheManager = createCacheManager(app.prisma);
-			const trashCFs = (await cacheManager.get(serviceType, "CUSTOM_FORMATS")) as
-				| TrashCustomFormat[]
-				| null;
+			const trashCFs = (await cacheManager.get(serviceType, "CUSTOM_FORMATS")) as TrashCustomFormat[] | null;
 
 			// Get current commit hash to enable TRaSH Guides sync for cloned templates
 			const currentCommitHash = await cacheManager.getCommitHash(serviceType, "CUSTOM_FORMATS");
@@ -1006,9 +904,7 @@
 
 			// Build the CompleteQualityProfile from the fetched profile
 			const cutoffId = fullProfile.cutoff ?? profileConfig?.cutoff ?? 0;
-			const cutoffQualityName = cutoffId
-				? findCutoffQualityName(fullProfile.items || [], cutoffId)
-				: undefined;
+			const cutoffQualityName = cutoffId ? findCutoffQualityName(fullProfile.items || [], cutoffId) : undefined;
 
 			const completeQualityProfile: CompleteQualityProfile = {
 				// Source information
@@ -1021,23 +917,19 @@
 				// Quality settings from the instance profile
 				upgradeAllowed: fullProfile.upgradeAllowed ?? profileConfig?.upgradeAllowed ?? true,
 				cutoff: cutoffId,
-				cutoffQuality: cutoffId
-					? {
-							id: cutoffId,
-							name: cutoffQualityName || "Unknown",
-						}
-					: undefined,
+				cutoffQuality: cutoffId ? {
+					id: cutoffId,
+					name: cutoffQualityName || "Unknown",
+				} : undefined,
 
 				// Quality items with full structure
 				items: (fullProfile.items || []).map((item) => ({
-					quality: item.quality
-						? {
-								id: item.quality.id,
-								name: item.quality.name,
-								source: item.quality.source,
-								resolution: item.quality.resolution,
-							}
-						: undefined,
+					quality: item.quality ? {
+						id: item.quality.id,
+						name: item.quality.name,
+						source: item.quality.source,
+						resolution: item.quality.resolution,
+					} : undefined,
 					items: item.items?.map((subItem) => ({
 						// Required fields must have defaults
 						id: subItem.id ?? subItem.quality?.id ?? 0,
@@ -1057,22 +949,16 @@
 				minUpgradeFormatScore: fullProfile.minUpgradeFormatScore,
 
 				// Language settings
-				language: fullProfile.language
-					? {
-							id: fullProfile.language.id,
-							name: fullProfile.language.name,
-						}
-					: undefined,
+				language: fullProfile.language ? {
+					id: fullProfile.language.id,
+					name: fullProfile.language.name,
+				} : undefined,
 			};
 
 			// Debug: Log the built completeQualityProfile items
-			app.log.info(
-				`[create-template] Built completeQualityProfile items count: ${completeQualityProfile.items?.length || 0}`,
-			);
+			app.log.info(`[create-template] Built completeQualityProfile items count: ${completeQualityProfile.items?.length || 0}`);
 			const allowedItems = completeQualityProfile.items?.filter((item) => item.allowed);
-			app.log.info(
-				`[create-template] Allowed quality items: ${allowedItems?.map((item) => item.quality?.name || item.name || "group").join(", ")}`,
-			);
+			app.log.info(`[create-template] Allowed quality items: ${allowedItems?.map((item) => item.quality?.name || item.name || 'group').join(', ')}`);
 
 			// Build qualityProfile metadata for template card badges
 			// This provides display info (language, cutoff) for the template list
@@ -1097,8 +983,7 @@
 			const templateService = createTemplateService(app.prisma);
 			const template = await templateService.createTemplate(userId, {
 				name: templateName,
-				description:
-					templateDescription || `Cloned from ${sourceInstanceLabel}: ${sourceProfileName}`,
+				description: templateDescription || `Cloned from ${sourceInstanceLabel}: ${sourceProfileName}`,
 				serviceType,
 				config: templateConfig,
 				// Store source information for reference
@@ -1108,9 +993,7 @@
 				trashGuidesCommitHash: currentCommitHash || undefined,
 			});
 
-			app.log.info(
-				`Created template "${templateName}" from cloned profile ${sourceProfileName} (${customFormatsConfig.length} CFs)`,
-			);
+			app.log.info(`Created template "${templateName}" from cloned profile ${sourceProfileName} (${customFormatsConfig.length} CFs)`);
 
 			return reply.status(201).send({
 				success: true,
@@ -1118,12 +1001,8 @@
 					template,
 					stats: {
 						customFormatsCount: customFormatsConfig.length,
-						trashLinkedCount: customFormatsConfig.filter(
-							(cf) => !cf.trashId.startsWith("instance-"),
-						).length,
-						instanceOnlyCount: customFormatsConfig.filter((cf) =>
-							cf.trashId.startsWith("instance-"),
-						).length,
+						trashLinkedCount: customFormatsConfig.filter(cf => !cf.trashId.startsWith("instance-")).length,
+						instanceOnlyCount: customFormatsConfig.filter(cf => cf.trashId.startsWith("instance-")).length,
 					},
 				},
 			});
@@ -1171,7 +1050,9 @@
  */
 function extractSignificantWords(normalized: string): string[] {
 	const stopWords = new Set(["the", "and", "or", "for", "with", "hd", "uhd", "web", "dl"]);
-	return normalized.split(/\s+/).filter((w) => w.length >= 2 && !stopWords.has(w));
+	return normalized
+		.split(/\s+/)
+		.filter((w) => w.length >= 2 && !stopWords.has(w));
 }
 
 export default profileCloneRoutes;