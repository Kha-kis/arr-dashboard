/**
 * TRaSH Guides Sync Routes
 *
 * API endpoints for template synchronization to Radarr/Sonarr instances
 */

import type { FastifyInstance, FastifyPluginOptions, FastifyRequest } from "fastify";
import { z } from "zod";
import type { SonarrClient, RadarrClient } from "arr-sdk";
import { createCacheManager } from "../../lib/trash-guides/cache-manager.js";
import { createDeploymentExecutorService } from "../../lib/trash-guides/deployment-executor.js";
import { createTrashFetcher } from "../../lib/trash-guides/github-fetcher.js";
import { createSyncEngine } from "../../lib/trash-guides/sync-engine.js";
import type { SyncProgress } from "../../lib/trash-guides/sync-engine.js";
import { createTemplateUpdater } from "../../lib/trash-guides/template-updater.js";
import { createVersionTracker } from "../../lib/trash-guides/version-tracker.js";
import { safeJsonParse } from "../../lib/utils/json.js";

// ============================================================================
// Request Schemas
// ============================================================================

const validateSyncSchema = z.object({
	templateId: z.string().cuid(),
	instanceId: z.string().cuid(),
});

const executeSyncSchema = z.object({
	templateId: z.string().cuid(),
	instanceId: z.string().cuid(),
	syncType: z.enum(["MANUAL", "SCHEDULED"]),
	conflictResolutions: z.record(z.enum(["REPLACE", "SKIP"])).optional(),
});

const syncHistoryQuerySchema = z.object({
	limit: z
		.string()
		.optional()
		.transform((val) => (val ? Number.parseInt(val, 10) : 20)),
	offset: z
		.string()
		.optional()
		.transform((val) => (val ? Number.parseInt(val, 10) : 0)),
});

// ============================================================================
// In-Memory Progress Tracking (temporary - will move to Redis/cache later)
// ============================================================================

const progressStore = new Map<string, SyncProgress>();
const cleanupTimers = new Map<string, NodeJS.Timeout>();

// TTL for progress entries (5 minutes - enough time for clients to poll/reconnect)
const PROGRESS_TTL_MS = 5 * 60 * 1000;

/**
 * Schedule cleanup of a progress entry after TTL expires.
 * Cancels any existing timer for the same syncId to avoid duplicate cleanups.
 */
function scheduleProgressCleanup(syncId: string, ttlMs: number = PROGRESS_TTL_MS): void {
	// Cancel existing timer if present
	const existingTimer = cleanupTimers.get(syncId);
	if (existingTimer) {
		clearTimeout(existingTimer);
	}

	// Schedule new cleanup
	const timer = setTimeout(() => {
		progressStore.delete(syncId);
		cleanupTimers.delete(syncId);
	}, ttlMs);

	cleanupTimers.set(syncId, timer);
}

/**
 * Immediately remove a progress entry and cancel its cleanup timer.
 */
function removeProgress(syncId: string): void {
	const timer = cleanupTimers.get(syncId);
	if (timer) {
		clearTimeout(timer);
		cleanupTimers.delete(syncId);
	}
	progressStore.delete(syncId);
}

// ============================================================================
// Routes
// ============================================================================

export async function registerSyncRoutes(app: FastifyInstance, opts: FastifyPluginOptions) {
	// Add authentication preHandler for all routes in this plugin
	app.addHook("preHandler", async (request, reply) => {
		if (!request.currentUser?.id) {
			return reply.status(401).send({
				success: false,
				error: "Authentication required",
			});
		}
	});

	// Create template updater services
	const versionTracker = createVersionTracker();
	const cacheManager = createCacheManager(app.prisma);
	const githubFetcher = createTrashFetcher();
	const deploymentExecutor = createDeploymentExecutorService(app.prisma, app.encryptor);
	const templateUpdater = createTemplateUpdater(
		app.prisma,
		versionTracker,
		cacheManager,
		githubFetcher,
		deploymentExecutor,
	);

	// Create sync engine with template updater, deployment executor, and encryptor for connectivity checks
	const syncEngine = createSyncEngine(
		app.prisma,
		templateUpdater,
		deploymentExecutor,
		app.encryptor,
	);

	/**
	 * Validate sync before execution
	 * POST /api/trash-guides/sync/validate
	 */
	app.post("/validate", async (request: FastifyRequest, reply) => {
		const body = validateSyncSchema.parse(request.body);
		const userId = request.currentUser!.id;

		const validation = await syncEngine.validate({
			templateId: body.templateId,
			instanceId: body.instanceId,
			userId,
			syncType: "MANUAL",
		});

		return reply.send(validation);
	});

	/**
	 * Execute sync operation
	 * POST /api/trash-guides/sync/execute
	 */
	app.post("/execute", async (request: FastifyRequest, reply) => {
		const body = executeSyncSchema.parse(request.body);
		const userId = request.currentUser!.id;

		// Convert conflictResolutions object to Map
		const resolutionsMap = body.conflictResolutions
			? new Map(Object.entries(body.conflictResolutions) as [string, "REPLACE" | "SKIP"][])
			: undefined;

		// Execute sync - this will complete synchronously
		const result = await syncEngine.execute(
			{
				templateId: body.templateId,
				instanceId: body.instanceId,
				userId,
				syncType: body.syncType,
			},
			resolutionsMap,
		);

		// By the time we get here, sync is complete. Store final state in progress store
		// so that polling endpoints can retrieve it
		const finalProgress: SyncProgress = {
			syncId: result.syncId,
			status: result.success ? "COMPLETED" : "FAILED",
			currentStep: result.success
				? `Sync completed: ${result.configsApplied} applied, ${result.configsFailed} failed`
				: "Sync failed",
			progress: 100,
			totalConfigs: result.configsApplied + result.configsFailed + result.configsSkipped,
			appliedConfigs: result.configsApplied,
			failedConfigs: result.configsFailed,
			errors: result.errors,
		};

		progressStore.set(result.syncId, finalProgress);
		// Schedule cleanup to prevent memory leak
		scheduleProgressCleanup(result.syncId);

		return reply.send(result);
	});

	/**
	 * Stream sync progress (SSE endpoint)
	 * GET /api/trash-guides/sync/:syncId/stream
	 */
	app.get<{
		Params: { syncId: string };
	}>("/:syncId/stream", async (request, reply) => {
		const { syncId } = request.params;

		// Hijack the response to prevent Fastify from sending its own response
		reply.hijack();

		// Set SSE headers
		reply.raw.setHeader("Content-Type", "text/event-stream");
		reply.raw.setHeader("Cache-Control", "no-cache");
		reply.raw.setHeader("Connection", "keep-alive");
		reply.raw.setHeader("X-Accel-Buffering", "no"); // Disable nginx buffering

		// Send initial connection message
		reply.raw.write('data: {"type":"connected"}\n\n');

		// Set up progress callback to stream updates
		const streamProgress = (progress: SyncProgress) => {
			if (!reply.raw.destroyed) {
				reply.raw.write(`data: ${JSON.stringify(progress)}\n\n`);

				// Close stream when completed or failed
				if (progress.status === "COMPLETED" || progress.status === "FAILED") {
					setTimeout(() => {
						if (!reply.raw.destroyed) {
							reply.raw.end();
						}
					}, 1000); // Give client time to process final message
				}
			}
		};

		// Register callback FIRST to avoid race condition where sync completes
		// between registration and currentProgress check
		syncEngine.onProgress(syncId, streamProgress);

		// Set up cleanup handler immediately after registration to ensure
		// listener is always removed on client disconnect (even on early return)
		request.raw.on("close", () => {
			// Remove the progress listener to prevent memory leaks
			syncEngine.removeProgressListener(syncId, streamProgress);
			if (!reply.raw.destroyed) {
				reply.raw.end();
			}
		});

		// Now check current progress - callback is already registered so we won't miss updates
		const currentProgress = progressStore.get(syncId);
		if (currentProgress) {
			streamProgress(currentProgress);
		} else {
			// No progress found, remove listener and send error
			syncEngine.removeProgressListener(syncId, streamProgress);
			reply.raw.write(`data: ${JSON.stringify({ type: "error", message: "Sync not found" })}\n\n`);
			reply.raw.end();
			return;
		}
	});

	/**
	 * Get sync progress (polling fallback endpoint)
	 * GET /api/trash-guides/sync/:syncId/progress
	 */
	app.get<{
		Params: { syncId: string };
	}>("/:syncId/progress", async (request, reply) => {
		const { syncId } = request.params;

		const progress = progressStore.get(syncId);

		if (!progress) {
			return reply.status(404).send({
				error: "NOT_FOUND",
				message: "Sync progress not found. It may have completed or expired.",
			});
		}

		return reply.send(progress);
	});

	/**
	 * Get sync history for an instance
	 * GET /api/trash-guides/sync/history/:instanceId
	 */
	app.get<{
		Params: { instanceId: string };
	}>("/history/:instanceId", async (request, reply) => {
		const { instanceId } = request.params;
		const query = syncHistoryQuerySchema.parse(request.query);
		const userId = request.currentUser!.id; // preHandler guarantees authentication

		// Verify instance exists and is owned by the current user.
		// Including userId in the where clause ensures non-owned instances return null,
		// preventing instance enumeration attacks (all non-owned instances return 404).
		// Sync history is filtered by userId (line 279) to ensure user-specific access.
		const instance = await app.prisma.serviceInstance.findFirst({
			where: {
				id: instanceId,
				userId,
			},
		});

		if (!instance) {
			return reply.status(404).send({
				error: "NOT_FOUND",
				message: "Instance not found",
			});
		}

		// Get sync history for this user and instance
		const [syncs, total] = await Promise.all([
			app.prisma.trashSyncHistory.findMany({
				where: { instanceId, userId },
				include: {
					template: {
						select: {
							name: true,
						},
					},
				},
				orderBy: { startedAt: "desc" },
				take: query.limit,
				skip: query.offset,
			}),
			app.prisma.trashSyncHistory.count({
				where: { instanceId, userId },
			}),
		]);

		return reply.send({
			syncs: syncs.map((sync) => ({
				id: sync.id,
				templateId: sync.templateId,
				templateName: sync.template?.name || "",
				status: sync.status,
				syncType: sync.syncType,
				startedAt: sync.startedAt.toISOString(),
				completedAt: sync.completedAt?.toISOString() || null,
				duration: sync.duration,
				configsApplied: sync.configsApplied,
				configsFailed: sync.configsFailed,
				configsSkipped: sync.configsSkipped,
				backupId: sync.backupId,
			})),
			total,
		});
	});

	/**
	 * Get sync details
	 * GET /api/trash-guides/sync/:syncId
	 */
	app.get<{
		Params: { syncId: string };
	}>("/:syncId", async (request, reply) => {
		const { syncId } = request.params;
		const userId = request.currentUser!.id;

		const sync = await app.prisma.trashSyncHistory.findFirst({
			where: {
				id: syncId,
				userId,
			},
			include: {
				template: {
					select: {
						name: true,
					},
				},
				instance: {
					select: {
						label: true,
					},
				},
			},
		});

		if (!sync) {
			return reply.status(404).send({
				error: "NOT_FOUND",
				message: "Sync not found",
			});
		}

		return reply.send({
			id: sync.id,
			templateId: sync.templateId,
			templateName: sync.template?.name || "",
			instanceId: sync.instanceId,
			instanceName: sync.instance?.label || "",
			status: sync.status,
			syncType: sync.syncType,
			startedAt: sync.startedAt.toISOString(),
			completedAt: sync.completedAt?.toISOString() || null,
			duration: sync.duration,
			configsApplied: sync.configsApplied,
			configsFailed: sync.configsFailed,
			configsSkipped: sync.configsSkipped,
			appliedConfigs: safeJsonParse(sync.appliedConfigs),
			failedConfigs: safeJsonParse(sync.failedConfigs),
			errorLog: sync.errorLog,
			backupId: sync.backupId,
		});
	});

	/**
	 * Rollback to backup
	 * POST /api/trash-guides/sync/:syncId/rollback
	 */
	app.post<{
		Params: { syncId: string };
	}>("/:syncId/rollback", async (request, reply) => {
		const { syncId } = request.params;
		const userId = request.currentUser!.id;

		// Get sync record with backup (narrowed to current user for ownership check)
		const sync = await app.prisma.trashSyncHistory.findFirst({
			where: {
				id: syncId,
				userId,
			},
			include: {
				backup: true,
				instance: true,
				template: true,
			},
		});

		if (!sync) {
			return reply.status(404).send({
				error: "NOT_FOUND",
				message: "Sync not found",
			});
		}

		if (!sync.backupId || !sync.backup) {
			return reply.status(400).send({
				error: "NO_BACKUP",
				message: "No backup available for this sync operation",
			});
		}

		if (sync.rolledBack) {
			return reply.status(400).send({
				error: "ALREADY_ROLLED_BACK",
				message: "This sync has already been rolled back",
			});
		}

		try {
			// Create SDK client using factory
			const client = app.arrClientFactory.create(sync.instance) as SonarrClient | RadarrClient;

			// Parse backup data (contains the pre-sync state)
			// Note: deployment-executor stores backupData as a raw array of CFs, not an object
			interface BackupCustomFormat {
				id?: number;
				name: string;
				specifications?: unknown[];
				includeCustomFormatWhenRenaming?: boolean;
				trash_id?: string;
			}

			let backupCFs: BackupCustomFormat[];
			try {
				const parsed = JSON.parse(sync.backup.backupData);
				// Handle both formats: raw array (deployment-executor) or object with customFormats (backup-manager)
				backupCFs = Array.isArray(parsed) ? parsed : (parsed.customFormats ?? []);
			} catch {
				return reply.status(400).send({
					error: "INVALID_BACKUP",
					message: "Backup data is corrupted or invalid",
				});
			}

			// Parse appliedConfigs to know which CFs were CREATED by the sync (not just updated)
			// We only delete CFs that were created, not ones that existed before
			interface AppliedConfig {
				name: string;
				action?: "created" | "updated";
			}
			let appliedConfigs: AppliedConfig[] = [];
			try {
				if (sync.appliedConfigs) {
					appliedConfigs = JSON.parse(sync.appliedConfigs) as AppliedConfig[];
				}
			} catch {
				// If we can't parse appliedConfigs, we'll skip the deletion step for safety
				request.log.warn({ syncId }, "Could not parse appliedConfigs, skipping CF deletion");
			}

			// Build set of CF names that were CREATED (not updated) by the sync
			const createdBySyncNames = new Set<string>();
			for (const config of appliedConfigs) {
				// Only add if explicitly marked as created, or if no action field (legacy: assume created)
				if (config.action === "created" || !config.action) {
					createdBySyncNames.add(config.name);
				}
			}
			// Also check backup - if a CF was "created" but exists in backup, it was actually updated
			const backupNames = new Set(backupCFs.map((cf) => cf.name));
			for (const name of createdBySyncNames) {
				if (backupNames.has(name)) {
					createdBySyncNames.delete(name); // Was in backup, so it was updated not created
				}
			}

			// Get current Custom Formats from instance
			const currentFormats = await client.customFormat.getAll();

			// Build lookup maps by name
			const backupByName = new Map<string, BackupCustomFormat>();
			for (const cf of backupCFs) {
				backupByName.set(cf.name, cf);
			}

			const currentByName = new Map<string, (typeof currentFormats)[0]>();
			for (const cf of currentFormats) {
				if (cf.name) {
					currentByName.set(cf.name, cf);
				}
			}

			let restoredCount = 0;
			let deletedCount = 0;
			let failedCount = 0;
			const errors: string[] = [];

			// Step 1: Update or restore Custom Formats that existed in backup
			for (const [name, backupFormat] of backupByName) {
				const currentFormat = currentByName.get(name);
				// Remove trash_id for ARR API compatibility
				const { trash_id: _trashId, ...formatWithoutTrashId } = backupFormat;

				try {
					if (currentFormat?.id) {
						// CF exists in instance - update it to match backup
						// Use current instance ID, not backup ID
						const { id: _backupId, ...formatData } = formatWithoutTrashId;
						await client.customFormat.update(currentFormat.id, {
							...formatData,
							id: currentFormat.id,
						} as Parameters<typeof client.customFormat.update>[1]);
						restoredCount++;
					} else {
						// CF was deleted during sync - recreate it
						// Remove id for creation (ARR assigns new ID)
						const { id: _id, ...formatData } = formatWithoutTrashId;
<<<<<<< HEAD
						await apiClient.createCustomFormat(
							formatData as Parameters<typeof apiClient.createCustomFormat>[0],
						);
=======
						await client.customFormat.create(formatData as Parameters<typeof client.customFormat.create>[0]);
>>>>>>> 080cd6e6
						restoredCount++;
					}
				} catch (error) {
					errors.push(
						`Failed to restore "${name}": ${error instanceof Error ? error.message : "Unknown error"}`,
					);
					failedCount++;
				}
			}

			// Step 2: Delete ONLY Custom Formats that were CREATED by the sync (not user-created ones)
			for (const [name, currentFormat] of currentByName) {
				// Only delete if: not in backup AND was created by sync AND has valid ID
				if (!backupByName.has(name) && createdBySyncNames.has(name) && currentFormat.id) {
					try {
						await client.customFormat.delete(currentFormat.id);
						deletedCount++;
					} catch (error) {
						errors.push(
							`Failed to delete "${name}": ${error instanceof Error ? error.message : "Unknown error"}`,
						);
						failedCount++;
					}
				}
			}

			// Mark sync as rolled back
			await app.prisma.trashSyncHistory.update({
				where: { id: syncId },
				data: {
					rolledBack: true,
					rolledBackAt: new Date(),
				},
			});

			request.log.info(
				{
					syncId,
					restoredCount,
					deletedCount,
					failedCount,
					userId,
				},
				"Sync rollback completed",
			);

			return reply.send({
				success: failedCount === 0,
				restoredCount,
				deletedCount,
				failedCount,
				errors: errors.length > 0 ? errors : undefined,
				message:
					failedCount === 0
						? `Successfully rolled back: ${restoredCount} restored, ${deletedCount} deleted`
						: `Rollback completed with errors: ${restoredCount} restored, ${deletedCount} deleted, ${failedCount} failed`,
			});
		} catch (error) {
			request.log.error({ error, syncId }, "Sync rollback failed");
			return reply.status(500).send({
				error: "ROLLBACK_FAILED",
				message: error instanceof Error ? error.message : "Rollback failed",
			});
		}
	});
}<|MERGE_RESOLUTION|>--- conflicted
+++ resolved
@@ -13,8 +13,8 @@
 import { createSyncEngine } from "../../lib/trash-guides/sync-engine.js";
 import type { SyncProgress } from "../../lib/trash-guides/sync-engine.js";
 import { createTemplateUpdater } from "../../lib/trash-guides/template-updater.js";
+import { safeJsonParse } from "../../lib/utils/json.js";
 import { createVersionTracker } from "../../lib/trash-guides/version-tracker.js";
-import { safeJsonParse } from "../../lib/utils/json.js";
 
 // ============================================================================
 // Request Schemas
@@ -113,13 +113,8 @@
 		deploymentExecutor,
 	);
 
-	// Create sync engine with template updater, deployment executor, and encryptor for connectivity checks
-	const syncEngine = createSyncEngine(
-		app.prisma,
-		templateUpdater,
-		deploymentExecutor,
-		app.encryptor,
-	);
+	// Create sync engine with template updater and deployment executor
+	const syncEngine = createSyncEngine(app.prisma, templateUpdater, deploymentExecutor);
 
 	/**
 	 * Validate sync before execution
@@ -286,9 +281,9 @@
 		// preventing instance enumeration attacks (all non-owned instances return 404).
 		// Sync history is filtered by userId (line 279) to ensure user-specific access.
 		const instance = await app.prisma.serviceInstance.findFirst({
-			where: {
-				id: instanceId,
-				userId,
+			where: { 
+				id: instanceId, 
+				userId 
 			},
 		});
 
@@ -346,7 +341,7 @@
 		Params: { syncId: string };
 	}>("/:syncId", async (request, reply) => {
 		const { syncId } = request.params;
-		const userId = request.currentUser!.id;
+		const userId = request.currentUser?.id;
 
 		const sync = await app.prisma.trashSyncHistory.findFirst({
 			where: {
@@ -403,7 +398,7 @@
 		Params: { syncId: string };
 	}>("/:syncId/rollback", async (request, reply) => {
 		const { syncId } = request.params;
-		const userId = request.currentUser!.id;
+		const userId = request.currentUser?.id;
 
 		// Get sync record with backup (narrowed to current user for ownership check)
 		const sync = await app.prisma.trashSyncHistory.findFirst({
@@ -506,7 +501,7 @@
 				backupByName.set(cf.name, cf);
 			}
 
-			const currentByName = new Map<string, (typeof currentFormats)[0]>();
+			const currentByName = new Map<string, typeof currentFormats[0]>();
 			for (const cf of currentFormats) {
 				if (cf.name) {
 					currentByName.set(cf.name, cf);
@@ -538,19 +533,11 @@
 						// CF was deleted during sync - recreate it
 						// Remove id for creation (ARR assigns new ID)
 						const { id: _id, ...formatData } = formatWithoutTrashId;
-<<<<<<< HEAD
-						await apiClient.createCustomFormat(
-							formatData as Parameters<typeof apiClient.createCustomFormat>[0],
-						);
-=======
 						await client.customFormat.create(formatData as Parameters<typeof client.customFormat.create>[0]);
->>>>>>> 080cd6e6
 						restoredCount++;
 					}
 				} catch (error) {
-					errors.push(
-						`Failed to restore "${name}": ${error instanceof Error ? error.message : "Unknown error"}`,
-					);
+					errors.push(`Failed to restore "${name}": ${error instanceof Error ? error.message : "Unknown error"}`);
 					failedCount++;
 				}
 			}
@@ -563,9 +550,7 @@
 						await client.customFormat.delete(currentFormat.id);
 						deletedCount++;
 					} catch (error) {
-						errors.push(
-							`Failed to delete "${name}": ${error instanceof Error ? error.message : "Unknown error"}`,
-						);
+						errors.push(`Failed to delete "${name}": ${error instanceof Error ? error.message : "Unknown error"}`);
 						failedCount++;
 					}
 				}
@@ -597,10 +582,9 @@
 				deletedCount,
 				failedCount,
 				errors: errors.length > 0 ? errors : undefined,
-				message:
-					failedCount === 0
-						? `Successfully rolled back: ${restoredCount} restored, ${deletedCount} deleted`
-						: `Rollback completed with errors: ${restoredCount} restored, ${deletedCount} deleted, ${failedCount} failed`,
+				message: failedCount === 0
+					? `Successfully rolled back: ${restoredCount} restored, ${deletedCount} deleted`
+					: `Rollback completed with errors: ${restoredCount} restored, ${deletedCount} deleted, ${failedCount} failed`,
 			});
 		} catch (error) {
 			request.log.error({ error, syncId }, "Sync rollback failed");
