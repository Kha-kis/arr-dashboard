--- conflicted
+++ resolved
@@ -1,3 +1,4 @@
+import type { FastifyPluginCallback } from "fastify";
 import type {
 	ProwlarrIndexer,
 	SearchIndexerTestRequest,
@@ -11,17 +12,12 @@
 	searchIndexerUpdateRequestSchema,
 	searchIndexersResponseSchema,
 } from "@arr/shared";
-<<<<<<< HEAD
-import type { FastifyPluginCallback } from "fastify";
-import { createInstanceFetcher } from "../../lib/arr/arr-fetcher.js";
-=======
 import {
 	executeOnInstances,
 	getClientForInstance,
 	isProwlarrClient,
 } from "../../lib/arr/client-helpers.js";
 import { ArrError, arrErrorToHttpStatus } from "../../lib/arr/client-factory.js";
->>>>>>> 080cd6e6
 import {
 	buildIndexerDetailsFallback,
 	fetchProwlarrIndexersWithSdk,
@@ -55,57 +51,6 @@
 	 * Retrieves all indexers from all enabled Prowlarr instances for the current user.
 	 */
 	app.get("/search/indexers", async (request, reply) => {
-<<<<<<< HEAD
-		const instances = await app.prisma.serviceInstance.findMany({
-			where: { enabled: true, service: "PROWLARR", userId: request.currentUser?.id },
-		});
-
-		if (instances.length === 0) {
-			return searchIndexersResponseSchema.parse({
-				instances: [],
-
-				aggregated: [],
-
-				totalCount: 0,
-			});
-		}
-
-		const results: Array<{
-			instanceId: string;
-			instanceName: string;
-			data: ProwlarrIndexer[];
-		}> = [];
-
-		const aggregated: ProwlarrIndexer[] = [];
-
-		for (const instance of instances) {
-			const fetcherInstance = createInstanceFetcher(app, instance);
-
-			try {
-				const indexers = await fetchProwlarrIndexers(fetcherInstance, instance);
-
-				results.push({
-					instanceId: instance.id,
-
-					instanceName: instance.label,
-
-					data: indexers,
-				});
-
-				aggregated.push(...indexers);
-			} catch (error) {
-				request.log.error({ err: error, instance: instance.id }, "prowlarr indexers fetch failed");
-
-				results.push({
-					instanceId: instance.id,
-
-					instanceName: instance.label,
-
-					data: [],
-				});
-			}
-		}
-=======
 		const response = await executeOnInstances(
 			app,
 			request.currentUser!.id,
@@ -125,7 +70,6 @@
 			instanceName: result.instanceName,
 			data: result.success ? result.data : [],
 		}));
->>>>>>> 080cd6e6
 
 		return searchIndexersResponseSchema.parse({
 			instances: results,
@@ -155,23 +99,9 @@
 			return searchIndexerDetailsResponseSchema.parse({ indexer: fallback });
 		}
 
-<<<<<<< HEAD
-		const instance = await app.prisma.serviceInstance.findFirst({
-			where: {
-				enabled: true,
-				service: "PROWLARR",
-				id: instanceId,
-				userId: request.currentUser?.id,
-			},
-		});
-
-		if (!instance) {
-			reply.status(404);
-=======
 		const clientResult = await getClientForInstance(app, request, instanceId);
 		if (!clientResult.success) {
 			reply.status(clientResult.statusCode);
->>>>>>> 080cd6e6
 			return searchIndexerDetailsResponseSchema.parse({
 				indexer: buildIndexerDetailsFallback(instanceId, "", undefined, indexerId),
 			});
@@ -246,16 +176,6 @@
 		);
 		const instanceId = payload.instanceId ?? paramInstanceId;
 
-<<<<<<< HEAD
-		const instance = await app.prisma.serviceInstance.findFirst({
-			where: {
-				enabled: true,
-				service: "PROWLARR",
-				id: instanceId,
-				userId: request.currentUser?.id,
-			},
-		});
-=======
 		const clientResult = await getClientForInstance(app, request, instanceId);
 		if (!clientResult.success) {
 			reply.status(clientResult.statusCode);
@@ -263,7 +183,6 @@
 				indexer: buildIndexerDetailsFallback(instanceId, "", undefined, indexerIdValue),
 			});
 		}
->>>>>>> 080cd6e6
 
 		const { client, instance } = clientResult;
 
@@ -328,16 +247,6 @@
 	app.post("/search/indexers/test", async (request, reply) => {
 		const payload = searchIndexerTestRequestSchema.parse(request.body ?? {});
 
-<<<<<<< HEAD
-		const instance = await app.prisma.serviceInstance.findFirst({
-			where: {
-				enabled: true,
-				service: "PROWLARR",
-				id: payload.instanceId,
-				userId: request.currentUser?.id,
-			},
-		});
-=======
 		const clientResult = await getClientForInstance(app, request, payload.instanceId);
 		if (!clientResult.success) {
 			reply.status(clientResult.statusCode);
@@ -346,7 +255,6 @@
 				message: clientResult.error,
 			});
 		}
->>>>>>> 080cd6e6
 
 		const { client, instance } = clientResult;
 
