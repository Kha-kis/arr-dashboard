/**
 * Quality Profile Cloner Service
 *
 * Fetches complete quality profile data from *arr instances
 * and creates templates with full profile settings
 */

import type { CompleteQualityProfile } from "@arr/shared";
import type { PrismaClient } from "@prisma/client";
<<<<<<< HEAD
import type { Encryptor } from "../auth/encryption.js";
import {
	type ApiError,
	ArrApiClient,
	type QualityProfile,
	type QualityProfileItem,
} from "./arr-api-client.js";
=======
import type { CompleteQualityProfile } from "@arr/shared";
import type { SonarrClient, RadarrClient } from "arr-sdk";
import type { ArrClientFactory } from "../arr/client-factory.js";

// SDK type aliases
type SdkQualityProfile = Awaited<ReturnType<SonarrClient["qualityProfile"]["getById"]>>;
type SdkQualityProfileItem = NonNullable<SdkQualityProfile["items"]>[number];
type SdkCustomFormat = Awaited<ReturnType<SonarrClient["customFormat"]["getAll"]>>[number];
>>>>>>> 080cd6e6

/**
 * Recursively find quality by ID in quality profile items
 * Quality profiles have nested structure where groups contain items
 */
<<<<<<< HEAD
function findQualityById(
	items: QualityProfileItem[],
	targetId: number,
): { id: number; name: string } | undefined {
=======
function findQualityById(items: SdkQualityProfileItem[], targetId: number): { id: number; name: string } | undefined {
>>>>>>> 080cd6e6
	for (const item of items) {
		// Check if this item's quality matches
		if (item.quality?.id === targetId && item.quality.name) {
			return { id: item.quality.id, name: item.quality.name };
		}
		// Check if this item has an id that matches (for groups)
		if (item.id === targetId && item.name) {
			return { id: item.id, name: item.name };
		}
		// Recursively check nested items (quality groups)
		if (item.items && Array.isArray(item.items)) {
			const found = findQualityById(item.items as SdkQualityProfileItem[], targetId);
			if (found) return found;
		}
	}
	return undefined;
}

interface QualityProfileImportOptions {
	instanceId: string;
	profileId: number;
	userId: string;
}

interface QualityProfileImportResult {
	success: boolean;
	profile?: CompleteQualityProfile;
	error?: string;
}

export class ProfileCloner {
	constructor(
		private prisma: PrismaClient,
		private clientFactory: ArrClientFactory,
	) {}

	/**
	 * Helper to get an SDK client for an instance
	 * Validates that the instance belongs to the specified user
	 */
	private async getClientForInstance(
		instanceId: string,
		userId: string,
	): Promise<{ client: SonarrClient | RadarrClient; instanceLabel: string } | { error: string }> {
		if (!userId) {
			return { error: "User ID is required" };
		}

		const instance = await this.prisma.serviceInstance.findFirst({
			where: { id: instanceId, userId },
		});

		if (!instance) {
			return { error: "Instance not found" };
		}

		if (!instance.baseUrl || !instance.encryptedApiKey) {
			return { error: "Instance credentials incomplete" };
		}

		const client = this.clientFactory.create(instance) as SonarrClient | RadarrClient;

		return { client, instanceLabel: instance.label };
	}

	/**
	 * Fetch complete quality profile data from *arr instance
	 */
	async importQualityProfile(
		options: QualityProfileImportOptions,
	): Promise<QualityProfileImportResult> {
		try {
			const { instanceId, profileId, userId } = options;

			// Get SDK client for instance (validates user ownership)
			const clientResult = await this.getClientForInstance(instanceId, userId);
			if ("error" in clientResult) {
				return { success: false, error: clientResult.error };
			}

			// Fetch quality profile using SDK
			const profileData = await clientResult.client.qualityProfile.getById(profileId);

			// Resolve cutoff quality name from items if not directly available
			let cutoffQuality: { id: number; name: string } | undefined;
			if (profileData.cutoff && profileData.items) {
				cutoffQuality = findQualityById(profileData.items as SdkQualityProfileItem[], profileData.cutoff);
			}

			// Transform to CompleteQualityProfile format
			// Cast to any for property access since Sonarr/Radarr have slightly different schemas
			const profileDataAny = profileData as any;
			const completeProfile: CompleteQualityProfile = {
				sourceInstanceId: instanceId,
				sourceInstanceLabel: clientResult.instanceLabel,
				sourceProfileId: profileData.id ?? 0,
				sourceProfileName: profileData.name || "Unknown",
				importedAt: new Date().toISOString(),

				upgradeAllowed: profileData.upgradeAllowed ?? true,
				cutoff: profileData.cutoff ?? 0,
				cutoffQuality,

				items: (profileData.items || []) as any[],

				minFormatScore: profileData.minFormatScore ?? 0,
				cutoffFormatScore: profileData.cutoffFormatScore ?? 0,
				minUpgradeFormatScore: profileData.minUpgradeFormatScore,

				// Sonarr has language/languages, Radarr doesn't - access via any
				language: profileDataAny.language,
				languages: profileDataAny.languages,
			};

			return {
				success: true,
				profile: completeProfile,
			};
		} catch (error) {
			console.error("Failed to import quality profile:", error);
			return {
				success: false,
				error: error instanceof Error ? error.message : "Unknown error",
			};
		}
	}

	/**
	 * Deploy complete quality profile to *arr instance
	 * Creates a new profile or updates existing one
	 */
	async deployCompleteProfile(
		instanceId: string,
		userId: string,
		profile: CompleteQualityProfile,
		customFormats: Array<{ trash_id: string; score: number }>,
		options: {
			profileName: string;
			existingProfileId?: number; // If provided, update instead of create
		},
	): Promise<{
		success: boolean;
		profileId?: number;
		error?: string;
	}> {
		try {
			// Get SDK client for instance (validates user ownership)
			const clientResult = await this.getClientForInstance(instanceId, userId);
			if ("error" in clientResult) {
				return { success: false, error: clientResult.error };
			}
			const client = clientResult.client;

			// Fetch custom formats from instance to map trash_ids to instance IDs
			const instanceCFs = await client.customFormat.getAll();

			// Map trash_ids to instance custom format IDs
			// Match by trash_id only (cf only contains trash_id and score)
			// Note: SDK CFs don't have trash_id property, check specifications
			const formatItems = customFormats
				.map((cf) => {
					const instanceCF = instanceCFs.find((icf) => this.extractTrashId(icf) === cf.trash_id);
					if (!instanceCF || instanceCF.id === undefined) return null;

					return {
						format: instanceCF.id,
						score: cf.score,
					};
				})
				.filter(Boolean);

			// Build quality profile payload
			const profilePayload = {
				name: options.profileName,
				upgradeAllowed: profile.upgradeAllowed,
				cutoff: profile.cutoff,
				items: profile.items,
				minFormatScore: profile.minFormatScore,
				cutoffFormatScore: profile.cutoffFormatScore,
				minUpgradeFormatScore: profile.minUpgradeFormatScore,
				formatItems,
				language: profile.language,
			};

			// Create or update profile
			// Use any for return type since Sonarr/Radarr have different quality profile schemas
			let deployedProfile: { id?: number };
			if (options.existingProfileId) {
				deployedProfile = await client.qualityProfile.update(
					options.existingProfileId,
					{ id: options.existingProfileId, ...profilePayload } as any,
				) as any;
			} else {
				deployedProfile = await client.qualityProfile.create(profilePayload as any) as any;
			}

			return {
				success: true,
				profileId: deployedProfile.id,
			};
		} catch (error) {
			console.error("Failed to deploy complete profile:", error);
			return {
				success: false,
				error: error instanceof Error ? error.message : "Unknown error",
			};
		}
	}

	/**
	 * Extract trash_id from a custom format's specifications
	 */
	private extractTrashId(cf: SdkCustomFormat): string | null {
		for (const spec of cf.specifications || []) {
			if (spec.fields && Array.isArray(spec.fields)) {
				const trashIdField = spec.fields.find((f) => f.name === 'trash_id');
				if (trashIdField) {
					return String(trashIdField.value);
				}
			}
		}
		return null;
	}

	/**
	 * Preview what will be deployed
	 */
	async previewProfileDeployment(
		instanceId: string,
		userId: string,
		profile: CompleteQualityProfile,
		customFormats: Array<{ trash_id: string; score: number }>,
	): Promise<{
		success: boolean;
		preview?: {
			profileName: string;
			qualityDefinitions: {
				cutoff: string;
				upgradeAllowed: boolean;
				totalQualities: number;
				allowedQualities: number;
			};
			customFormats: {
				total: number;
				matched: number;
				unmatched: string[];
			};
			formatScores: {
				minScore: number;
				cutoffScore: number;
				avgScore: number;
			};
		};
		error?: string;
	}> {
		try {
			// Get SDK client for instance (validates user ownership)
			const clientResult = await this.getClientForInstance(instanceId, userId);
			if ("error" in clientResult) {
				return { success: false, error: clientResult.error };
			}

			// Fetch custom formats using SDK
			const instanceCFs = await clientResult.client.customFormat.getAll();

			// Match custom formats - prefer trash_id match (from specs), fall back to name match
			const matchesCF = (icf: SdkCustomFormat, trashId: string) => {
				const icfTrashId = this.extractTrashId(icf);
				if (icfTrashId) {
					return icfTrashId === trashId;
				}
				return icf.name === trashId;
			};

			const matched = customFormats.filter((cf) =>
				instanceCFs.some((icf) => matchesCF(icf, cf.trash_id)),
			);

			const unmatched = customFormats
				.filter((cf) => !instanceCFs.some((icf) => matchesCF(icf, cf.trash_id)))
				.map((cf) => cf.trash_id);

			// Calculate quality stats
			const totalQualities = profile.items.length;
			const allowedQualities = profile.items.filter((item) => item.allowed).length;

			// Find cutoff quality name
			const cutoffQuality = profile.cutoffQuality?.name || "Unknown";

			// Calculate score stats
			const scores = customFormats.map((cf) => cf.score);
			const avgScore = scores.length > 0 ? scores.reduce((a, b) => a + b, 0) / scores.length : 0;

			return {
				success: true,
				preview: {
					profileName: profile.sourceProfileName,
					qualityDefinitions: {
						cutoff: cutoffQuality,
						upgradeAllowed: profile.upgradeAllowed,
						totalQualities,
						allowedQualities,
					},
					customFormats: {
						total: customFormats.length,
						matched: matched.length,
						unmatched,
					},
					formatScores: {
						minScore: profile.minFormatScore,
						cutoffScore: profile.cutoffFormatScore,
						avgScore: Math.round(avgScore),
					},
				},
			};
		} catch (error) {
			return {
				success: false,
				error: error instanceof Error ? error.message : "Unknown error",
			};
		}
	}
}

<<<<<<< HEAD
export function createProfileCloner(prisma: PrismaClient, encryptor: Encryptor): ProfileCloner {
	return new ProfileCloner(prisma, encryptor);
=======
export function createProfileCloner(
	prisma: PrismaClient,
	clientFactory: ArrClientFactory,
): ProfileCloner {
	return new ProfileCloner(prisma, clientFactory);
>>>>>>> 080cd6e6
}<|MERGE_RESOLUTION|>--- conflicted
+++ resolved
@@ -5,17 +5,7 @@
  * and creates templates with full profile settings
  */
 
-import type { CompleteQualityProfile } from "@arr/shared";
 import type { PrismaClient } from "@prisma/client";
-<<<<<<< HEAD
-import type { Encryptor } from "../auth/encryption.js";
-import {
-	type ApiError,
-	ArrApiClient,
-	type QualityProfile,
-	type QualityProfileItem,
-} from "./arr-api-client.js";
-=======
 import type { CompleteQualityProfile } from "@arr/shared";
 import type { SonarrClient, RadarrClient } from "arr-sdk";
 import type { ArrClientFactory } from "../arr/client-factory.js";
@@ -24,20 +14,12 @@
 type SdkQualityProfile = Awaited<ReturnType<SonarrClient["qualityProfile"]["getById"]>>;
 type SdkQualityProfileItem = NonNullable<SdkQualityProfile["items"]>[number];
 type SdkCustomFormat = Awaited<ReturnType<SonarrClient["customFormat"]["getAll"]>>[number];
->>>>>>> 080cd6e6
 
 /**
  * Recursively find quality by ID in quality profile items
  * Quality profiles have nested structure where groups contain items
  */
-<<<<<<< HEAD
-function findQualityById(
-	items: QualityProfileItem[],
-	targetId: number,
-): { id: number; name: string } | undefined {
-=======
 function findQualityById(items: SdkQualityProfileItem[], targetId: number): { id: number; name: string } | undefined {
->>>>>>> 080cd6e6
 	for (const item of items) {
 		// Check if this item's quality matches
 		if (item.quality?.id === targetId && item.quality.name) {
@@ -317,7 +299,9 @@
 			);
 
 			const unmatched = customFormats
-				.filter((cf) => !instanceCFs.some((icf) => matchesCF(icf, cf.trash_id)))
+				.filter(
+					(cf) => !instanceCFs.some((icf) => matchesCF(icf, cf.trash_id)),
+				)
 				.map((cf) => cf.trash_id);
 
 			// Calculate quality stats
@@ -329,7 +313,10 @@
 
 			// Calculate score stats
 			const scores = customFormats.map((cf) => cf.score);
-			const avgScore = scores.length > 0 ? scores.reduce((a, b) => a + b, 0) / scores.length : 0;
+			const avgScore =
+				scores.length > 0
+					? scores.reduce((a, b) => a + b, 0) / scores.length
+					: 0;
 
 			return {
 				success: true,
@@ -362,14 +349,9 @@
 	}
 }
 
-<<<<<<< HEAD
-export function createProfileCloner(prisma: PrismaClient, encryptor: Encryptor): ProfileCloner {
-	return new ProfileCloner(prisma, encryptor);
-=======
 export function createProfileCloner(
 	prisma: PrismaClient,
 	clientFactory: ArrClientFactory,
 ): ProfileCloner {
 	return new ProfileCloner(prisma, clientFactory);
->>>>>>> 080cd6e6
 }