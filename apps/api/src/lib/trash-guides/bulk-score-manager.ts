--- conflicted
+++ resolved
@@ -4,34 +4,23 @@
  * Provides bulk operations for managing custom format scores across multiple templates
  */
 
+import type { Prisma, PrismaClient } from "@prisma/client";
 import type {
+	CustomFormatScoreEntry,
+	BulkScoreFilters,
+	BulkScoreUpdate,
 	BulkScoreCopy,
+	BulkScoreReset,
 	BulkScoreExport,
-	BulkScoreFilters,
 	BulkScoreImport,
 	BulkScoreManagementResponse,
-	BulkScoreReset,
-	BulkScoreUpdate,
-	CustomFormatScoreEntry,
 	TemplateConfig,
 	TemplateCustomFormat,
 	TemplateScore,
 } from "@arr/shared";
-<<<<<<< HEAD
-import type { Prisma, PrismaClient } from "@prisma/client";
-import type { Encryptor } from "../auth/encryption.js";
-import { safeJsonParse } from "../utils/json.js";
-import {
-	type ArrApiClient,
-	type CustomFormat,
-	type QualityProfile,
-	createArrApiClient,
-} from "./arr-api-client.js";
-=======
 import type { SonarrClient, RadarrClient } from "arr-sdk";
 import type { ArrClientFactory } from "../arr/client-factory.js";
 import { safeJsonParse } from "../utils/json.js";
->>>>>>> 080cd6e6
 
 // SDK type aliases
 type SdkCustomFormat = Awaited<ReturnType<SonarrClient["customFormat"]["getAll"]>>[number];
@@ -135,23 +124,20 @@
 			},
 		});
 		const templateMappingMap = new Map(
-			templateMappings.map((mapping) => [mapping.qualityProfileId, mapping.templateId]),
+			templateMappings.map(mapping => [mapping.qualityProfileId, mapping.templateId])
 		);
 
 		// Fetch templates to get TRaSH default scores
-		const templateIds = [...new Set(templateMappings.map((m) => m.templateId))];
-		const templates =
-			templateIds.length > 0
-				? await this.prisma.trashTemplate.findMany({
-						where: {
-							id: { in: templateIds },
-						},
-						select: {
-							id: true,
-							configData: true,
-						},
-					})
-				: [];
+		const templateIds = [...new Set(templateMappings.map(m => m.templateId))];
+		const templates = templateIds.length > 0 ? await this.prisma.trashTemplate.findMany({
+			where: {
+				id: { in: templateIds },
+			},
+			select: {
+				id: true,
+				configData: true,
+			},
+		}) : [];
 
 		// Build a map of CF name → all available score set scores
 		// Key: CF name, Value: { trashId, scoreSetScores (all available scores by score set) }
@@ -168,7 +154,7 @@
 		for (const template of templates) {
 			try {
 				const config = JSON.parse(template.configData) as TemplateConfig;
-				const scoreSet = config.qualityProfile?.trash_score_set || "default";
+				const scoreSet = config.qualityProfile?.trash_score_set || 'default';
 				templateScoreSetMap.set(template.id, scoreSet);
 
 				for (const cf of config.customFormats || []) {
@@ -187,7 +173,7 @@
 						if (originalConfig?.trash_scores) {
 							// Store all available score sets
 							for (const [key, value] of Object.entries(originalConfig.trash_scores)) {
-								if (typeof value === "number") {
+								if (typeof value === 'number') {
 									scoreSetScores[key] = value;
 								}
 							}
@@ -297,9 +283,7 @@
 
 						// Get the correct default score based on the template's score set for this profile
 						const templateId = templateMappingMap.get(profileRef.profileId);
-						const profileScoreSet = templateId
-							? templateScoreSetMap.get(templateId) || "default"
-							: "default";
+						const profileScoreSet = templateId ? (templateScoreSetMap.get(templateId) || 'default') : 'default';
 						const trashDefaultScore = getDefaultScoreForScoreSet(cfName, profileScoreSet);
 
 						const templateScore: TemplateScore = {
@@ -327,7 +311,7 @@
 
 					// Find and update the existing template score entry
 					const existingEntry = cfEntry.templateScores.find(
-						(ts) => ts.templateId === `${profileRef.instanceId}-${profileRef.profileId}`,
+						ts => ts.templateId === `${profileRef.instanceId}-${profileRef.profileId}`
 					);
 					if (existingEntry) {
 						existingEntry.currentScore = score;
@@ -350,7 +334,9 @@
 		// Apply search filter
 		if (filters.search) {
 			const searchLower = filters.search.toLowerCase();
-			allScores = allScores.filter((cf) => cf.name.toLowerCase().includes(searchLower));
+			allScores = allScores.filter((cf) =>
+				cf.name.toLowerCase().includes(searchLower),
+			);
 		}
 
 		// Apply modifiedOnly filter
@@ -372,10 +358,7 @@
 		update: BulkScoreUpdate,
 	): Promise<BulkScoreManagementResponse> {
 		// Validate newScore is a finite number
-		if (
-			!update.resetToDefault &&
-			(typeof update.newScore !== "number" || !Number.isFinite(update.newScore))
-		) {
+		if (!update.resetToDefault && (typeof update.newScore !== "number" || !Number.isFinite(update.newScore))) {
 			return {
 				success: false,
 				message: "Invalid score value: must be a finite number",
@@ -459,7 +442,10 @@
 	/**
 	 * Copy scores from one template to others
 	 */
-	async copyScores(userId: string, copy: BulkScoreCopy): Promise<BulkScoreManagementResponse> {
+	async copyScores(
+		userId: string,
+		copy: BulkScoreCopy,
+	): Promise<BulkScoreManagementResponse> {
 		// Get source template
 		const sourceTemplate = await this.prisma.trashTemplate.findFirst({
 			where: {
@@ -565,7 +551,10 @@
 	/**
 	 * Reset scores to TRaSH Guides defaults
 	 */
-	async resetScores(userId: string, reset: BulkScoreReset): Promise<BulkScoreManagementResponse> {
+	async resetScores(
+		userId: string,
+		reset: BulkScoreReset,
+	): Promise<BulkScoreManagementResponse> {
 		const affectedTemplateIds = new Set<string>();
 		const affectedCfTrashIds = new Set<string>();
 		const errors: string[] = [];
@@ -803,14 +792,11 @@
 					break;
 				case "score":
 					// Use first template's score for comparison, or 0 if no templates
-					comparison =
-						(a.templateScores[0]?.currentScore ?? 0) - (b.templateScores[0]?.currentScore ?? 0);
+					comparison = (a.templateScores[0]?.currentScore ?? 0) - (b.templateScores[0]?.currentScore ?? 0);
 					break;
 				case "templateName":
 					// Use first template's name for comparison, or empty string if no templates
-					comparison = (a.templateScores[0]?.templateName ?? "").localeCompare(
-						b.templateScores[0]?.templateName ?? "",
-					);
+					comparison = (a.templateScores[0]?.templateName ?? "").localeCompare(b.templateScores[0]?.templateName ?? "");
 					break;
 				case "groupName":
 					comparison = (a.groupName || "").localeCompare(b.groupName || "");
@@ -826,14 +812,6 @@
 // Export Factory Function
 // ============================================================================
 
-<<<<<<< HEAD
-export function createBulkScoreManager(
-	prisma: PrismaClient,
-	encryptor: Encryptor,
-): BulkScoreManager {
-	return new BulkScoreManager(prisma, encryptor);
-=======
 export function createBulkScoreManager(prisma: PrismaClient, clientFactory: ArrClientFactory): BulkScoreManager {
 	return new BulkScoreManager(prisma, clientFactory);
->>>>>>> 080cd6e6
 }